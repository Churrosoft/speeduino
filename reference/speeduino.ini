;-------------------------------------------------------------------------------
#unset CAN_COMMANDS
#unset enablehardware_test

[MegaTune]
   MTversion      = 2.25

   queryCommand   = "Q"
   signature      = "speeduino 201801-dev"
   versionInfo    = "S" ;This info is what is displayed to user

[TunerStudio]
   iniSpecVersion = 3.46

;-------------------------------------------------------------------------------

[SettingGroups]
   ; the referenceName will over-ride previous, so if you are creating a
   ; settingGroup with a reference name of lambdaSensor, it will replace the
   ; setting group defined in the settingGroups.xml of the TunerStudio config
   ; folder. If is is an undefined referenceName, it will be added.
   ; keyword    =  referenceName,  DisplayName

    ;settingGroup = boostUnits, "Boost table units"
    ;settingOption = DEFAULT, "kPa"
    ;settingOption = BOOSTPSI, "PSI"
    settingGroup = enablehardware_test, "Enable Hardware Test Page"


[PcVariables]
   ; valid types: boolean, double, int, list
   ;
   ; no offset as they are local variables.
   ; entry format the same as Constants, except there is no offset.
   ; arrays are not yet supported.
   ; name = class,  type,    shape,  units,       scale, translate,    lo,      hi, digits
   ; name = type, min, max;
   ;
   ; type List: value will be index.
    tsCanId        	= bits,   	U08,   [0:3], "CAN ID 0", "CAN ID 1", "CAN ID 2", "CAN ID 3", "CAN ID 4", "CAN ID 5", "CAN ID 6", "CAN ID 7", "CAN ID 8", "CAN ID 9", "CAN ID 10","CAN ID 11","CAN ID 12","CAN ID 13","CAN ID 14","INVALID"
    rpmhigh = scalar,   U16,    "rpm", 1, 0, 0, 30000, 0
    rpmwarn = scalar,   U16,    "rpm", 1, 0, 0, 30000, 0
    rpmdang = scalar,   U16,    "rpm", 1, 0, 0, 30000, 0

    idleUnits = bits,   U08,    [0:2], "None", "On/Off", "Duty Cycle", "Duty Cycle", "Steps", "Steps"

[Constants]

   ;----------------------------------------------------------------------------
   ; Constants Definition
   ; --------------------
   ;
   ; Scalar Values
   ; -------------
   ; The scaling and translation values are used as follows:
   ;    msValue   = userValue / scale - translate
   ;    userValue = (msValue + translate) * scale
   ;
   ;
   ; Temperatures are fine, check out the Fielding IAC example (fastIdleT).
   ;
   ; Array Values
   ; ------------
   ; Arrays are specified just like scalars, except that they have a "shape"
   ; entry in the fourth parameter.  The shape allows you to define lists or
   ; tables, for example [8] defines a list with eight values and [2x4] defines
   ; a table with eight values (two rows and four columns).  Tables may be
   ; stored in either "X-" or "Y-order."  X-order means that memory is layed
   ; out like.
   ;
   ;     [x1,y1] [x2,y1]...[xn,y1] [x1,y2]...
   ;
   ; Y-order would be
   ;
   ;     [x1,y1] [x1,y2]...[x1,yn] [x2,y1]...
   ;
   ; To use the TableEditor, you must define two lists and a table, and
   ; the lengths of the lists must correspond to the shape of the table.
   ;
   ; Bit Fields
   ; ----------
   ; Bits are numbered 0-7, the rightmost being bit zero.  The basic
   ; data word that stores bit fields must be unsigned.
   ;
   ; You need NOT supply the correct number of labels matching the
   ; number of bits you've specified (one bit requires 2 values, two
   ; bits requires 4 values and so on).  If you neglect to supply enough
   ; labels, they will be synthesized using the sequence "1", "2" and so
   ; on based upon their position in the sequence (the cltType and matType
   ; will end up with identical lists).
   ;
   ; If you specify a label as "INVALID" (all upper case), then it will
   ; not be displayed in the combo box, so you can leave out values that
   ; make no sense.
   ;
   ;----------------------------------------------------------------------------

   endianness          = little
   nPages              = 10
   pageSize            = 288,   128,     288,    128,     288,    128,    240,     192,    128,    192

   ;burnCommand         = "B"
   ;pageActivate        = "P\001",   "P\002", "P\003", "P\004", "P\005", "P\006", "P\007", "P\010", "P\011", "P\012", "P\013"
   ;pageReadCommand     = "V",       "V",     "V",     "V",     "V",     "V",     "V",     "V",      "V",    "V",    "V"
   ;pageValueWrite      = "W%2o%v",   "W%o%v", "W%2o%v", "W%o%v", "W%2o%v", "W%o%v", "W%o%v", "W%o%v", "W%o%v",	"W%o%v",	"W%o%v"

   ; New commands
   ;pageSize            = 288,   128,     288,    128,     288,    128,     128,    160,     192,    128,    192
   pageIdentifier      = "\$tsCanId\x01", "\$tsCanId\x02", "\$tsCanId\x03", "\$tsCanId\x04", "\$tsCanId\x05", "\$tsCanId\x06", "\$tsCanId\x07", "\$tsCanId\x08", "\$tsCanId\x09", "\$tsCanId\x0A"
   burnCommand         = "b%2i", "b%2i", "b%2i", "b%2i", "b%2i", "b%2i", "b%2i", "b%2i", "b%2i", "b%2i"
   pageReadCommand     = "p%2i%2o%2c%v", "p%2i%2o%2c%v", "p%2i%2o%2c%v", "p%2i%2o%2c%v", "p%2i%2o%2c%v", "p%2i%2o%2c%v", "p%2i%2o%2c%v", "p%2i%2o%2c%v", "p%2i%2o%2c%v", "p%2i%2o%2c%v"
   pageValueWrite      = "w%2i%2o%2c%v", "w%2i%2o%2c%v", "w%2i%2o%2c%v", "w%2i%2o%2c%v", "w%2i%2o%2c%v", "w%2i%2o%2c%v", "w%2i%2o%2c%v", "w%2i%2o%2c%v", "w%2i%2o%2c%v", "w%2i%2o%2c%v"
   pageChunkWrite      = "w%2i%2o%2c%v", "w%2i%2o%2c%v", "w%2i%2o%2c%v", "w%2i%2o%2c%v", "w%2i%2o%2c%v", "w%2i%2o%2c%v", "w%2i%2o%2c%v", "w%2i%2o%2c%v", "w%2i%2o%2c%v", "w%2i%2o%2c%v"

   blockingFactor = 2048
   tableBlockingFactor = 2048
   delayAfterPortOpen=1000
   ;validateArrayBounds = true
   blockReadTimeout = 2000
   ;tsWriteBlocks = on
   interWriteDelay = 5 ;Ignored when tsWriteBlocks is on
   pageActivationDelay = 10

;New for TS 3.0.08ish upwards, define lists of standard I/O options

 #define PIN_OUT10inv = "INVALID", "INVALID", "INVALID", "INVALID", "INVALID", "INVALID", "INVALID", "INVALID", "INVALID", "INVALID"
 #define PIN_OUT16inv = "INVALID", "INVALID", "INVALID", "INVALID", "INVALID", "INVALID", "INVALID", "INVALID", "INVALID", "INVALID", "INVALID", "INVALID", "INVALID", "INVALID", "INVALID", "INVALID"

 #define tsCanId_list      	  = "CAN ID 0", "CAN ID 1", "CAN ID 2", "CAN ID 3", "CAN ID 4", "CAN ID 5", "CAN ID 6", "CAN ID 7", "CAN ID 8", "CAN ID 9", "CAN ID 10","CAN ID 11","CAN ID 12","CAN ID 13","CAN ID 14","INVALID"
 #define CAN_ADDRESS_HEX_inv255 = $PIN_OUT16inv, $PIN_OUT16inv, $PIN_OUT16inv, $PIN_OUT16inv, $PIN_OUT16inv, $PIN_OUT16inv, $PIN_OUT16inv, $PIN_OUT16inv, $PIN_OUT16inv, $PIN_OUT16inv, $PIN_OUT16inv, $PIN_OUT16inv, $PIN_OUT16inv, $PIN_OUT16inv, $PIN_OUT16inv, $PIN_OUT10inv, "INVALID", "INVALID", "INVALID", "INVALID", "INVALID", "INVALID"
 #define CAN_ADDRESS_HEX_00XX = "INVALID", "0x001", "0x002", "0x003", "0x004", "0x005", "0x006", "0x007", "0x008", "0x009", "0x00A", "0x00B", "0x00C", "0x00D", "0x00E", "0x00F", "0x010", "0x011", "0x012", "0x013", "0x014", "0x015", "0x016", "0x017", "0x018", "0x019", "0x01A", "0x01B", "0x01C", "0x01D", "0x01E", "0x01F", "0x020", "0x021", "0x022", "0x023", "0x024", "0x025", "0x026", "0x027", "0x028", "0x029", "0x02A", "0x02B", "0x02C", "0x02D", "0x02E", "0x02F", "0x030", "0x031", "0x032", "0x033", "0x034", "0x035", "0x036", "0x037", "0x038", "0x039", "0x03A", "0x03B", "0x03C", "0x03D", "0x03E", "0x03F", "0x040", "0x041", "0x042", "0x043", "0x044", "0x045", "0x046", "0x047", "0x048", "0x049", "0x04A", "0x04B", "0x04C", "0x04D", "0x04E", "0x04F", "0x050", "0x051", "0x052", "0x053", "0x054", "0x055", "0x056", "0x057", "0x058", "0x059", "0x05A", "0x05B", "0x05C", "0x05D", "0x05E", "0x05F" ,"0x060", "0x061", "0x062", "0x063", "0x064", "0x065", "0x066", "0x067", "0x068", "0x069", "0x06A", "0x06B", "0x06C", "0x06D", "0x06E", "0x06F", "0x070", "0x071", "0x072", "0x073", "0x074", "0x075", "0x076", "0x077", "0x078", "0x079", "0x07A", "0x07B", "0x07C", "0x07D", "0x07E", "0x07F", "0x080", "0x081", "0x082", "0x083", "0x084", "0x085", "0x086", "0x087", "0x088", "0x089", "0x08A", "0x08B", "0x08C", "0x08D", "0x08E", "0x08F" ,"0x090", "0x091", "0x092", "0x093", "0x094", "0x095", "0x096", "0x097", "0x098", "0x099", "0x09A", "0x09B", "0x09C", "0x09D", "0x09E", "0x09F", "0x0A0", "0x0A1", "0x0A2", "0x0A3", "0x0A4", "0x0A5", "0x0A6", "0x0A7", "0x0A8", "0x0A9", "0x0AA", "0x0AB", "0x0AC", "0x0AD", "0x0AE", "0x0AF", "0x0B0", "0x0B1", "0x0B2", "0x0B3", "0x0B4", "0x0B5", "0x0B6", "0x0B7", "0x0B8", "0x0B9", "0x0BA", "0x0BB", "0x0BC", "0x0BD", "0x0BE", "0x0BF" ,"0x0C0", "0x0C1", "0x0C2", "0x0C3", "0x0C4", "0x0C5", "0x0C6", "0x0C7", "0x0C8", "0x0C9", "0x0CA", "0x0CB", "0x0CC", "0x0CD", "0x0CE", "0x0CF", "0x0D0", "0x0D1", "0x0D2", "0x0D3", "0x0D4", "0x0D5", "0x0D6", "0x0D7", "0x0D8", "0x0D9", "0x0DA", "0x0DB", "0x0DC", "0x0DD", "0x0DE", "0x0DF", "0x0E0", "0x0E1", "0x0E2", "0x0E3", "0x0E4", "0x0E5", "0x0E6", "0x0E7", "0x0E8", "0x0E9", "0x0EA", "0x0EB", "0x0EC", "0x0ED", "0x0EE", "0x0EF" ,"0x0F0", "0x0F1", "0x0F2", "0x0F3", "0x0F4", "0x0F5", "0x0F6", "0x0F7", "0x0F8", "0x0F9", "0x0FA", "0x0FB", "0x0FC", "0x0FD", "0x0FE", "0x0FF"
 #define CAN_ADDRESS_HEX_01XX = "0x100", "0x101", "0x102", "0x103", "0x104", "0x105", "0x106", "0x107", "0x108", "0x109", "0x10A", "0x10B", "0x10C", "0x10D", "0x10E", "0x10F", "0x110", "0x111", "0x112", "0x113", "0x114", "0x115", "0x116", "0x117", "0x118", "0x119", "0x11A", "0x11B", "0x11C", "0x11D", "0x11E", "0x11F", "0x120", "0x121", "0x122", "0x123", "0x124", "0x125", "0x126", "0x127", "0x128", "0x129", "0x12A", "0x12B", "0x12C", "0x12D", "0x12E", "0x12F", "0x130", "0x131", "0x132", "0x133", "0x134", "0x135", "0x136", "0x137", "0x138", "0x139", "0x13A", "0x13B", "0x13C", "0x13D", "0x13E", "0x13F", "0x140", "0x141", "0x142", "0x143", "0x144", "0x145", "0x146", "0x147", "0x148", "0x149", "0x14A", "0x14B", "0x14C", "0x14D", "0x14E", "0x14F", "0x150", "0x151", "0x152", "0x153", "0x154", "0x155", "0x156", "0x157", "0x158", "0x159", "0x15A", "0x15B", "0x15C", "0x15D", "0x15E", "0x15F" ,"0x160", "0x161", "0x162", "0x163", "0x164", "0x165", "0x166", "0x167", "0x168", "0x169", "0x16A", "0x16B", "0x16C", "0x16D", "0x16E", "0x16F", "0x170", "0x171", "0x172", "0x173", "0x174", "0x175", "0x176", "0x177", "0x178", "0x179", "0x17A", "0x17B", "0x17C", "0x17D", "0x17E", "0x17F", "0x180", "0x181", "0x182", "0x183", "0x184", "0x185", "0x186", "0x187", "0x188", "0x189", "0x18A", "0x18B", "0x18C", "0x18D", "0x18E", "0x18F" ,"0x190", "0x191", "0x192", "0x193", "0x194", "0x195", "0x196", "0x197", "0x198", "0x199", "0x19A", "0x19B", "0x19C", "0x19D", "0x19E", "0x19F", "0x1A0", "0x1A1", "0x1A2", "0x1A3", "0x1A4", "0x1A5", "0x1A6", "0x1A7", "0x1A8", "0x1A9", "0x1AA", "0x1AB", "0x1AC", "0x1AD", "0x1AE", "0x1AF", "0x1B0", "0x1B1", "0x1B2", "0x1B3", "0x1B4", "0x1B5", "0x1B6", "0x1B7", "0x1B8", "0x1B9", "0x1BA", "0x1BB", "0x1BC", "0x1BD", "0x1BE", "0x1BF" ,"0x1C0", "0x1C1", "0x1C2", "0x1C3", "0x1C4", "0x1C5", "0x1C6", "0x1C7", "0x1C8", "0x1C9", "0x1CA", "0x1CB", "0x1CC", "0x1CD", "0x1CE", "0x1CF", "0x1D0", "0x1D1", "0x1D2", "0x1D3", "0x1D4", "0x1D5", "0x1D6", "0x1D7", "0x1D8", "0x1D9", "0x1DA", "0x1DB", "0x1DC", "0x1DD", "0x1DE", "0x1DF", "0x1E0", "0x1E1", "0x1E2", "0x1E3", "0x1E4", "0x1E5", "0x1E6", "0x1E7", "0x1E8", "0x1E9", "0x1EA", "0x1EB", "0x1EC", "0x1ED", "0x1EE", "0x1EF" ,"0x1F0", "0x1F1", "0x1F2", "0x1F3", "0x1F4", "0x1F5", "0x1F6", "0x1F7", "0x1F8", "0x1F9", "0x1FA", "0x1FB", "0x1FC", "0x1FD", "0x1FE", "0x1FF"
 #define CAN_ADDRESS_HEX_02XX = "0x200", "0x201", "0x202", "0x203", "0x204", "0x205", "0x206", "0x207", "0x208", "0x209", "0x20A", "0x20B", "0x20C", "0x20D", "0x20E", "0x20F", "0x210", "0x211", "0x212", "0x213", "0x214", "0x215", "0x216", "0x217", "0x218", "0x219", "0x21A", "0x21B", "0x21C", "0x21D", "0x21E", "0x21F", "0x220", "0x221", "0x222", "0x223", "0x224", "0x225", "0x226", "0x227", "0x228", "0x229", "0x22A", "0x22B", "0x22C", "0x22D", "0x22E", "0x22F", "0x230", "0x231", "0x232", "0x233", "0x234", "0x235", "0x236", "0x237", "0x238", "0x239", "0x23A", "0x23B", "0x23C", "0x23D", "0x23E", "0x23F", "0x240", "0x241", "0x242", "0x243", "0x244", "0x245", "0x246", "0x247", "0x248", "0x249", "0x24A", "0x24B", "0x24C", "0x24D", "0x24E", "0x24F", "0x250", "0x251", "0x252", "0x253", "0x254", "0x255", "0x256", "0x257", "0x258", "0x259", "0x25A", "0x25B", "0x25C", "0x25D", "0x25E", "0x25F" ,"0x260", "0x261", "0x262", "0x263", "0x264", "0x265", "0x266", "0x267", "0x268", "0x269", "0x26A", "0x26B", "0x26C", "0x26D", "0x26E", "0x26F", "0x270", "0x271", "0x272", "0x273", "0x274", "0x275", "0x276", "0x277", "0x278", "0x279", "0x27A", "0x27B", "0x27C", "0x27D", "0x27E", "0x27F", "0x280", "0x281", "0x282", "0x283", "0x284", "0x285", "0x286", "0x287", "0x288", "0x289", "0x28A", "0x28B", "0x28C", "0x28D", "0x28E", "0x28F" ,"0x290", "0x291", "0x292", "0x293", "0x294", "0x295", "0x296", "0x297", "0x298", "0x299", "0x29A", "0x29B", "0x29C", "0x29D", "0x29E", "0x29F", "0x2A0", "0x2A1", "0x2A2", "0x2A3", "0x2A4", "0x2A5", "0x2A6", "0x2A7", "0x2A8", "0x2A9", "0x2AA", "0x2AB", "0x2AC", "0x2AD", "0x2AE", "0x2AF", "0x2B0", "0x2B1", "0x2B2", "0x2B3", "0x2B4", "0x2B5", "0x2B6", "0x2B7", "0x2B8", "0x2B9", "0x2BA", "0x2BB", "0x2BC", "0x2BD", "0x2BE", "0x2BF" ,"0x2C0", "0x2C1", "0x2C2", "0x2C3", "0x2C4", "0x2C5", "0x2C6", "0x2C7", "0x2C8", "0x2C9", "0x2CA", "0x2CB", "0x2CC", "0x2CD", "0x2CE", "0x2CF", "0x2D0", "0x2D1", "0x2D2", "0x2D3", "0x2D4", "0x2D5", "0x2D6", "0x2D7", "0x2D8", "0x2D9", "0x2DA", "0x2DB", "0x2DC", "0x2DD", "0x2DE", "0x2DF", "0x2E0", "0x2E1", "0x2E2", "0x2E3", "0x2E4", "0x2E5", "0x2E6", "0x2E7", "0x2E8", "0x2E9", "0x2EA", "0x2EB", "0x2EC", "0x2ED", "0x2EE", "0x2EF" ,"0x2F0", "0x2F1", "0x2F2", "0x2F3", "0x2F4", "0x2F5", "0x2F6", "0x2F7", "0x2F8", "0x2F9", "0x2FA", "0x2FB", "0x2FC", "0x2FD", "0x2FE", "0x2FF"
 #define CAN_ADDRESS_HEX_03XX = "0x300", "0x301", "0x302", "0x303", "0x304", "0x305", "0x306", "0x307", "0x308", "0x309", "0x30A", "0x30B", "0x30C", "0x30D", "0x30E", "0x30F", "0x310", "0x311", "0x312", "0x313", "0x314", "0x315", "0x316", "0x317", "0x318", "0x319", "0x31A", "0x31B", "0x31C", "0x31D", "0x31E", "0x31F", "0x320", "0x321", "0x322", "0x323", "0x324", "0x325", "0x326", "0x327", "0x328", "0x329", "0x32A", "0x32B", "0x32C", "0x32D", "0x32E", "0x32F", "0x330", "0x331", "0x332", "0x333", "0x334", "0x335", "0x336", "0x337", "0x338", "0x339", "0x33A", "0x33B", "0x33C", "0x33D", "0x33E", "0x33F", "0x340", "0x341", "0x342", "0x343", "0x344", "0x345", "0x346", "0x347", "0x348", "0x349", "0x34A", "0x34B", "0x34C", "0x34D", "0x34E", "0x34F", "0x350", "0x351", "0x352", "0x353", "0x354", "0x355", "0x356", "0x357", "0x358", "0x359", "0x35A", "0x35B", "0x35C", "0x35D", "0x35E", "0x35F" ,"0x360", "0x361", "0x362", "0x363", "0x364", "0x365", "0x366", "0x367", "0x368", "0x369", "0x36A", "0x36B", "0x36C", "0x36D", "0x36E", "0x36F", "0x370", "0x371", "0x372", "0x373", "0x374", "0x375", "0x376", "0x377", "0x378", "0x379", "0x37A", "0x37B", "0x37C", "0x37D", "0x37E", "0x37F", "0x380", "0x381", "0x382", "0x383", "0x384", "0x385", "0x386", "0x387", "0x388", "0x389", "0x38A", "0x38B", "0x38C", "0x38D", "0x38E", "0x38F" ,"0x390", "0x391", "0x392", "0x393", "0x394", "0x395", "0x396", "0x397", "0x398", "0x399", "0x39A", "0x39B", "0x39C", "0x39D", "0x39E", "0x39F", "0x3A0", "0x3A1", "0x3A2", "0x3A3", "0x3A4", "0x3A5", "0x3A6", "0x3A7", "0x3A8", "0x3A9", "0x3AA", "0x3AB", "0x3AC", "0x3AD", "0x3AE", "0x3AF", "0x3B0", "0x3B1", "0x3B2", "0x3B3", "0x3B4", "0x3B5", "0x3B6", "0x3B7", "0x3B8", "0x3B9", "0x3BA", "0x3BB", "0x3BC", "0x3BD", "0x3BE", "0x3BF" ,"0x3C0", "0x3C1", "0x3C2", "0x3C3", "0x3C4", "0x3C5", "0x3C6", "0x3C7", "0x3C8", "0x3C9", "0x3CA", "0x3CB", "0x3CC", "0x3CD", "0x3CE", "0x3CF", "0x3D0", "0x3D1", "0x3D2", "0x3D3", "0x3D4", "0x3D5", "0x3D6", "0x3D7", "0x3D8", "0x3D9", "0x3DA", "0x3DB", "0x3DC", "0x3DD", "0x3DE", "0x3DF", "0x3E0", "0x3E1", "0x3E2", "0x3E3", "0x3E4", "0x3E5", "0x3E6", "0x3E7", "0x3E8", "0x3E9", "0x3EA", "0x3EB", "0x3EC", "0x3ED", "0x3EE", "0x3EF" ,"0x3F0", "0x3F1", "0x3F2", "0x3F3", "0x3F4", "0x3F5", "0x3F6", "0x3F7", "0x3F8", "0x3F9", "0x3FA", "0x3FB", "0x3FC", "0x3FD", "0x3FE", "0x3FF"
 #define CAN_ADDRESS_HEX_04XX = "0x400", "0x401", "0x402", "0x403", "0x404", "0x405", "0x406", "0x407", "0x408", "0x409", "0x40A", "0x40B", "0x40C", "0x40D", "0x40E", "0x40F", "0x410", "0x411", "0x412", "0x413", "0x414", "0x415", "0x416", "0x417", "0x418", "0x419", "0x41A", "0x41B", "0x41C", "0x41D", "0x41E", "0x41F", "0x420", "0x421", "0x422", "0x423", "0x424", "0x425", "0x426", "0x427", "0x428", "0x429", "0x42A", "0x42B", "0x42C", "0x42D", "0x42E", "0x42F", "0x430", "0x431", "0x432", "0x433", "0x434", "0x435", "0x436", "0x437", "0x438", "0x439", "0x43A", "0x43B", "0x43C", "0x43D", "0x43E", "0x43F", "0x440", "0x441", "0x442", "0x443", "0x444", "0x445", "0x446", "0x447", "0x448", "0x449", "0x44A", "0x44B", "0x44C", "0x44D", "0x44E", "0x44F", "0x450", "0x451", "0x452", "0x453", "0x454", "0x455", "0x456", "0x457", "0x458", "0x459", "0x45A", "0x45B", "0x45C", "0x45D", "0x45E", "0x45F" ,"0x460", "0x461", "0x462", "0x463", "0x464", "0x465", "0x466", "0x467", "0x468", "0x469", "0x46A", "0x46B", "0x46C", "0x46D", "0x46E", "0x46F", "0x470", "0x471", "0x472", "0x473", "0x474", "0x475", "0x476", "0x477", "0x478", "0x479", "0x47A", "0x47B", "0x47C", "0x47D", "0x47E", "0x47F", "0x480", "0x481", "0x482", "0x483", "0x484", "0x485", "0x486", "0x487", "0x488", "0x489", "0x48A", "0x48B", "0x48C", "0x48D", "0x48E", "0x48F" ,"0x490", "0x491", "0x492", "0x493", "0x494", "0x495", "0x496", "0x497", "0x498", "0x499", "0x49A", "0x49B", "0x49C", "0x49D", "0x49E", "0x49F", "0x4A0", "0x4A1", "0x4A2", "0x4A3", "0x4A4", "0x4A5", "0x4A6", "0x4A7", "0x4A8", "0x4A9", "0x4AA", "0x4AB", "0x4AC", "0x4AD", "0x4AE", "0x4AF", "0x4B0", "0x4B1", "0x4B2", "0x4B3", "0x4B4", "0x4B5", "0x4B6", "0x4B7", "0x4B8", "0x4B9", "0x4BA", "0x4BB", "0x4BC", "0x4BD", "0x4BE", "0x4BF" ,"0x4C0", "0x4C1", "0x4C2", "0x4C3", "0x4C4", "0x4C5", "0x4C6", "0x4C7", "0x4C8", "0x4C9", "0x4CA", "0x4CB", "0x4CC", "0x4CD", "0x4CE", "0x4CF", "0x4D0", "0x4D1", "0x4D2", "0x4D3", "0x4D4", "0x4D5", "0x4D6", "0x4D7", "0x4D8", "0x4D9", "0x4DA", "0x4DB", "0x4DC", "0x4DD", "0x4DE", "0x4DF", "0x4E0", "0x4E1", "0x4E2", "0x4E3", "0x4E4", "0x4E5", "0x4E6", "0x4E7", "0x4E8", "0x4E9", "0x4EA", "0x4EB", "0x4EC", "0x4ED", "0x4EE", "0x4EF" ,"0x4F0", "0x4F1", "0x4F2", "0x4F3", "0x4F4", "0x4F5", "0x4F6", "0x4F7", "0x4F8", "0x4F9", "0x4FA", "0x4FB", "0x4FC", "0x4FD", "0x4FE", "0x4FF"
 #define CAN_ADDRESS_HEX_05XX = "0x500", "0x501", "0x502", "0x503", "0x504", "0x505", "0x506", "0x507", "0x508", "0x509", "0x50A", "0x50B", "0x50C", "0x50D", "0x50E", "0x50F", "0x510", "0x511", "0x512", "0x513", "0x514", "0x515", "0x516", "0x517", "0x518", "0x519", "0x51A", "0x51B", "0x51C", "0x51D", "0x51E", "0x51F", "0x520", "0x521", "0x522", "0x523", "0x524", "0x525", "0x526", "0x527", "0x528", "0x529", "0x52A", "0x52B", "0x52C", "0x52D", "0x52E", "0x52F", "0x530", "0x531", "0x532", "0x533", "0x534", "0x535", "0x536", "0x537", "0x538", "0x539", "0x53A", "0x53B", "0x53C", "0x53D", "0x53E", "0x53F", "0x540", "0x541", "0x542", "0x543", "0x544", "0x545", "0x546", "0x547", "0x548", "0x549", "0x54A", "0x54B", "0x54C", "0x54D", "0x54E", "0x54F", "0x550", "0x551", "0x552", "0x553", "0x554", "0x555", "0x556", "0x557", "0x558", "0x559", "0x55A", "0x55B", "0x55C", "0x55D", "0x55E", "0x55F" ,"0x560", "0x561", "0x562", "0x563", "0x564", "0x565", "0x566", "0x567", "0x568", "0x569", "0x56A", "0x56B", "0x56C", "0x56D", "0x56E", "0x56F", "0x570", "0x571", "0x572", "0x573", "0x574", "0x575", "0x576", "0x577", "0x578", "0x579", "0x57A", "0x57B", "0x57C", "0x57D", "0x57E", "0x57F", "0x580", "0x581", "0x582", "0x583", "0x584", "0x585", "0x586", "0x587", "0x588", "0x589", "0x58A", "0x58B", "0x58C", "0x58D", "0x58E", "0x58F" ,"0x590", "0x591", "0x592", "0x593", "0x594", "0x595", "0x596", "0x597", "0x598", "0x599", "0x59A", "0x59B", "0x59C", "0x59D", "0x59E", "0x59F", "0x5A0", "0x5A1", "0x5A2", "0x5A3", "0x5A4", "0x5A5", "0x5A6", "0x5A7", "0x5A8", "0x5A9", "0x5AA", "0x5AB", "0x5AC", "0x5AD", "0x5AE", "0x5AF", "0x5B0", "0x5B1", "0x5B2", "0x5B3", "0x5B4", "0x5B5", "0x5B6", "0x5B7", "0x5B8", "0x5B9", "0x5BA", "0x5BB", "0x5BC", "0x5BD", "0x5BE", "0x5BF" ,"0x5C0", "0x5C1", "0x5C2", "0x5C3", "0x5C4", "0x5C5", "0x5C6", "0x5C7", "0x5C8", "0x5C9", "0x5CA", "0x5CB", "0x5CC", "0x5CD", "0x5CE", "0x5CF", "0x5D0", "0x5D1", "0x5D2", "0x5D3", "0x5D4", "0x5D5", "0x5D6", "0x5D7", "0x5D8", "0x5D9", "0x5DA", "0x5DB", "0x5DC", "0x5DD", "0x5DE", "0x5DF", "0x5E0", "0x5E1", "0x5E2", "0x5E3", "0x5E4", "0x5E5", "0x5E6", "0x5E7", "0x5E8", "0x5E9", "0x5EA", "0x5EB", "0x5EC", "0x5ED", "0x5EE", "0x5EF" ,"0x5F0", "0x5F1", "0x5F2", "0x5F3", "0x5F4", "0x5F5", "0x5F6", "0x5F7", "0x5F8", "0x5F9", "0x5FA", "0x5FB", "0x5FC", "0x5FD", "0x5FE", "0x5FF"
 #define CAN_ADDRESS_HEX_06XX = "0x600", "0x601", "0x602", "0x603", "0x604", "0x605", "0x606", "0x607", "0x608", "0x609", "0x60A", "0x60B", "0x60C", "0x60D", "0x60E", "0x60F", "0x610", "0x611", "0x612", "0x613", "0x614", "0x615", "0x616", "0x617", "0x618", "0x619", "0x61A", "0x61B", "0x61C", "0x61D", "0x61E", "0x61F", "0x620", "0x621", "0x622", "0x623", "0x624", "0x625", "0x626", "0x627", "0x628", "0x629", "0x62A", "0x62B", "0x62C", "0x62D", "0x62E", "0x62F", "0x630", "0x631", "0x632", "0x633", "0x634", "0x635", "0x636", "0x637", "0x638", "0x639", "0x63A", "0x63B", "0x63C", "0x63D", "0x63E", "0x63F", "0x640", "0x641", "0x642", "0x643", "0x644", "0x645", "0x646", "0x647", "0x648", "0x649", "0x64A", "0x64B", "0x64C", "0x64D", "0x64E", "0x64F", "0x650", "0x651", "0x652", "0x653", "0x654", "0x655", "0x656", "0x657", "0x658", "0x659", "0x65A", "0x65B", "0x65C", "0x65D", "0x65E", "0x65F" ,"0x660", "0x661", "0x662", "0x663", "0x664", "0x665", "0x666", "0x667", "0x668", "0x669", "0x66A", "0x66B", "0x66C", "0x66D", "0x66E", "0x66F", "0x670", "0x671", "0x672", "0x673", "0x674", "0x675", "0x676", "0x677", "0x678", "0x679", "0x67A", "0x67B", "0x67C", "0x67D", "0x67E", "0x67F", "0x680", "0x681", "0x682", "0x683", "0x684", "0x685", "0x686", "0x687", "0x688", "0x689", "0x68A", "0x68B", "0x68C", "0x68D", "0x68E", "0x68F" ,"0x690", "0x691", "0x692", "0x693", "0x694", "0x695", "0x696", "0x697", "0x698", "0x699", "0x69A", "0x69B", "0x69C", "0x69D", "0x69E", "0x69F", "0x6A0", "0x6A1", "0x6A2", "0x6A3", "0x6A4", "0x6A5", "0x6A6", "0x6A7", "0x6A8", "0x6A9", "0x6AA", "0x6AB", "0x6AC", "0x6AD", "0x6AE", "0x6AF", "0x6B0", "0x6B1", "0x6B2", "0x6B3", "0x6B4", "0x6B5", "0x6B6", "0x6B7", "0x6B8", "0x6B9", "0x6BA", "0x6BB", "0x6BC", "0x6BD", "0x6BE", "0x6BF" ,"0x6C0", "0x6C1", "0x6C2", "0x6C3", "0x6C4", "0x6C5", "0x6C6", "0x6C7", "0x6C8", "0x6C9", "0x6CA", "0x6CB", "0x6CC", "0x6CD", "0x6CE", "0x6CF", "0x6D0", "0x6D1", "0x6D2", "0x6D3", "0x6D4", "0x6D5", "0x6D6", "0x6D7", "0x6D8", "0x6D9", "0x6DA", "0x6DB", "0x6DC", "0x6DD", "0x6DE", "0x6DF", "0x6E0", "0x6E1", "0x6E2", "0x6E3", "0x6E4", "0x6E5", "0x6E6", "0x6E7", "0x6E8", "0x6E9", "0x6EA", "0x6EB", "0x6EC", "0x6ED", "0x6EE", "0x6EF" ,"0x6F0", "0x6F1", "0x6F2", "0x6F3", "0x6F4", "0x6F5", "0x6F6", "0x6F7", "0x6F8", "0x6F9", "0x6FA", "0x6FB", "0x6FC", "0x6FD", "0x6FE", "0x6FF"
 #define CAN_ADDRESS_HEX_07XX = "0x700", "0x701", "0x702", "0x703", "0x704", "0x705", "0x706", "0x707", "0x708", "0x709", "0x70A", "0x70B", "0x70C", "0x70D", "0x70E", "0x70F", "0x710", "0x711", "0x712", "0x713", "0x714", "0x715", "0x716", "0x717", "0x718", "0x719", "0x71A", "0x71B", "0x71C", "0x71D", "0x71E", "0x71F", "0x720", "0x721", "0x722", "0x723", "0x724", "0x725", "0x726", "0x727", "0x728", "0x729", "0x72A", "0x72B", "0x72C", "0x72D", "0x72E", "0x72F", "0x730", "0x731", "0x732", "0x733", "0x734", "0x735", "0x736", "0x737", "0x738", "0x739", "0x73A", "0x73B", "0x73C", "0x73D", "0x73E", "0x73F", "0x740", "0x741", "0x742", "0x743", "0x744", "0x745", "0x746", "0x747", "0x748", "0x749", "0x74A", "0x74B", "0x74C", "0x74D", "0x74E", "0x74F", "0x750", "0x751", "0x752", "0x753", "0x754", "0x755", "0x756", "0x757", "0x758", "0x759", "0x75A", "0x75B", "0x75C", "0x75D", "0x75E", "0x75F" ,"0x760", "0x761", "0x762", "0x763", "0x764", "0x765", "0x766", "0x767", "0x768", "0x769", "0x76A", "0x76B", "0x76C", "0x76D", "0x76E", "0x76F", "0x770", "0x771", "0x772", "0x773", "0x774", "0x775", "0x776", "0x777", "0x778", "0x779", "0x77A", "0x77B", "0x77C", "0x77D", "0x77E", "0x77F", "0x780", "0x781", "0x782", "0x783", "0x784", "0x785", "0x786", "0x787", "0x788", "0x789", "0x78A", "0x78B", "0x78C", "0x78D", "0x78E", "0x78F" ,"0x790", "0x791", "0x792", "0x793", "0x794", "0x795", "0x796", "0x797", "0x798", "0x799", "0x79A", "0x79B", "0x79C", "0x79D", "0x79E", "0x79F", "0x7A0", "0x7A1", "0x7A2", "0x7A3", "0x7A4", "0x7A5", "0x7A6", "0x7A7", "0x7A8", "0x7A9", "0x7AA", "0x7AB", "0x7AC", "0x7AD", "0x7AE", "0x7AF", "0x7B0", "0x7B1", "0x7B2", "0x7B3", "0x7B4", "0x7B5", "0x7B6", "0x7B7", "0x7B8", "0x7B9", "0x7BA", "0x7BB", "0x7BC", "0x7BD", "0x7BE", "0x7BF" ,"0x7C0", "0x7C1", "0x7C2", "0x7C3", "0x7C4", "0x7C5", "0x7C6", "0x7C7", "0x7C8", "0x7C9", "0x7CA", "0x7CB", "0x7CC", "0x7CD", "0x7CE", "0x7CF", "0x7D0", "0x7D1", "0x7D2", "0x7D3", "0x7D4", "0x7D5", "0x7D6", "0x7D7", "0x7D8", "0x7D9", "0x7DA", "0x7DB", "0x7DC", "0x7DD", "0x7DE", "0x7DF", "0x7E0", "0x7E1", "0x7E2", "0x7E3", "0x7E4", "0x7E5", "0x7E6", "0x7E7", "0x7E8", "0x7E9", "0x7EA", "0x7EB", "0x7EC", "0x7ED", "0x7EE", "0x7EF" ,"0x7F0", "0x7F1", "0x7F2", "0x7F3", "0x7F4", "0x7F5", "0x7F6", "0x7F7", "0x7F8", "0x7F9", "0x7FA", "0x7FB", "0x7FC", "0x7FD", "0x7FE", "0x7FF"
 #define CAN_ADDRESS_HEX =  $CAN_ADDRESS_HEX_01XX, $CAN_ADDRESS_HEX_02XX, $CAN_ADDRESS_HEX_03XX, $CAN_ADDRESS_HEX_04XX, $CAN_ADDRESS_HEX_05XX, $CAN_ADDRESS_HEX_06XX, $CAN_ADDRESS_HEX_07XX, $CAN_ADDRESS_HEX_inv255

;Page 1 is the fuel map and axis bins only
page = 1
   ;  name       = bits,   type,    offset, bits
   ;  name       = array,  type,    offset, shape, units,     scale, translate,    lo,      hi, digits
   ;  name       = scalar, type,    offset,        units,     scale, translate,    lo,      hi, digits
      veTable    = array,  U08,       0, [16x16],"%",          1.0,      0.0,   0.0,   255.0,      0
      rpmBins    = array,  U08,     256, [  16], "RPM",      100.0,      0.0,   100.0, 25500.0,      0
   #if SPEED_DENSITY
      ;mapBins    = array,  U08,     272, [  16], "kPa",        1.0,      0.0,   0.0,   255.0,      0
      mapBins    = array,  U08,     272, [  16], "kPa",        2.0,      0.0,   0.0,   511.0,      0
   #elif ALPHA_N
      tpsBins    = array,  U08,     272, [  16], "TPS",        2.0,      0.0,   0.0,   100.0,      0
   #endif


;--------------------------------------------------
;Start Page 2
;Page 2 is all general settings (Previously part of page 1)
;--------------------------------------------------
page = 2
      unused2-1     = scalar, S08,       0,         "kPa",      1.0,       0.0,   -127,    127,       0
      unused2-2     = scalar, U08,       1,         "kPa",      1.0,       0.0,   0.0,    255,       0
      asePct        = scalar, U08,       2,         "%",        1.0,       0.0,   0.0,    95.0,      0
      aseCount      = scalar, U08,       3,         "s",        1.0,       0.0,   0.0,    255,       0
      wueRates      = array,  U08,       4, [10],   "%",        1.0,       0.0,   0.0,    255,      0
      crankingPct   = scalar, U08,      14,         "%",        1.0,       0.0,   0.0,    255,       0
      pinLayout     = bits,   U08,      15, [0:7],  "Speeduino v0.1", "Speeduino v0.2", "Speeduino v0.3", "Speeduino v0.4", "INVALID", "INVALID", "INVALID", "INVALID", "INVALID", "NA6 MX5 PNP", "Turtana PCB", "INVALID", "INVALID", "INVALID", "INVALID", "INVALID", "INVALID", "INVALID", "INVALID", "INVALID", "Plazomat I/O 0.1", "INVALID", "INVALID", "INVALID", "INVALID", "INVALID", "INVALID", "INVALID", "INVALID", "INVALID", "Daz V6 Shield 0.1", "INVALID", "INVALID", "INVALID", "INVALID", "INVALID", "INVALID", "INVALID", "INVALID", "INVALID", "NO2C", "INVALID", "INVALID", "INVALID", "INVALID", "INVALID", "INVALID", "INVALID", "INVALID", "INVALID", "INVALID", "INVALID", "INVALID", "INVALID", "INVALID", "INVALID", "INVALID", "INVALID", "INVALID", "INVALID", "INVALID", "INVALID", "INVALID", "INVALID", "INVALID", "INVALID", "INVALID", "INVALID", "INVALID", "INVALID", "INVALID", "INVALID", "INVALID", "INVALID", "INVALID", "INVALID", "INVALID", "INVALID", "INVALID", "INVALID", "INVALID", "INVALID", "INVALID", "INVALID", "INVALID", "INVALID", "INVALID", "INVALID", "INVALID", "INVALID", "INVALID", "INVALID", "INVALID", "INVALID", "INVALID", "INVALID", "INVALID", "INVALID", "INVALID", "INVALID", "INVALID", "INVALID", "INVALID", "INVALID", "INVALID", "INVALID", "INVALID", "INVALID", "INVALID", "INVALID", "INVALID", "INVALID", "INVALID", "INVALID", "INVALID", "INVALID", "INVALID", "INVALID", "INVALID", "INVALID", "INVALID", "INVALID", "INVALID", "INVALID", "INVALID", "INVALID", "INVALID", "INVALID", "INVALID", "INVALID", "INVALID", "INVALID"
      tachoPin      = bits,   U08,      16, [0:5],  "Board Default", "1", "2", "3", "4", "5", "6", "7", "8", "9", "10", "11", "12", "13", "14", "15", "16", "17", "18", "19", "20", "21", "22", "23", "24", "25", "26", "27", "28", "29", "30", "31", "32", "33", "34", "35", "36", "37", "38", "39", "40", "41", "42", "43", "44", "45", "46", "47", "48", "49", "50", "51", "52", "53", "54", "INVALID", "INVALID", "INVALID", "INVALID", "INVALID", "INVALID", "INVALID", "INVALID", "INVALID"
      tachoDiv      = bits,   U08,      16, [6:7],  "Normal", "Half", "INVALID", "INVALID"
      unused2-17    = scalar, U08,      17,         "ms",       0.1,       0.0,   0.0,    25.5,      1
      unused2-18    = scalar, U08,      18,         "ms",       0.1,       0.0,   0.0,    25.5,      1
      tpsThresh     = scalar, U08,      19,         "%/s",      1.0,       0.0,   0.0,    255,       0
      taeTime       = scalar, U08,      20,         "ms",        10,       0.0,   0.0,    2550,      0

      ; Display (Options for what the display is showing)
      display       = bits,   U08,      21, [0:2],  "Unused", "Adafruit 128x32", "Generic 128x32", "Adafruit 128x64", "Generic 128x64", "INVALID", "INVALID", "INVALID"
      display1      = bits    U08,      21, [3:5],  "RPM", "PW", "Advance", "VE", "GammaE", "TPS", "IAT", "CLT"
      display2      = bits    U08,      21, [6:7],  "O2", "Voltage", "CPU", "Mem"

      display3      = bits    U08,      22, [0:2],  "RPM", "PW", "Advance", "VE", "GammaE", "TPS", "IAT", "CLT"
      display4      = bits    U08,      22, [3:4],  "O2", "Voltage", "CPU", "Mem"
      display5      = bits    U08,      22, [5:7],  "RPM", "PW", "Advance", "VE", "GammaE", "TPS", "IAT", "CLT"

      displayB1     = bits    U08,      23, [0:3],  "RPM", "PW", "Advance", "VE", "GammaE", "TPS", "IAT", "CLT"
      displayB2     = bits    U08,      23, [4:7],  "RPM", "PW", "Advance", "VE", "GammaE", "TPS", "IAT", "CLT"

      reqFuel       = scalar, U08,      24,        "ms",        0.1,       0.0,   0.0,    25.5,      1
      divider       = scalar, U08,      25,        "",          1.0,       0.0
      alternate     = bits,   U08,      26, [0:0], "Simultaneous", "Alternating"
      multiplyMAP   = bits,   U08,      26, [1:1], "No",       "Yes"
      includeAFR    = bits,   U08,      26, [2:2], "No",       "Yes"
      hardCutType   = bits,   U08,      26, [3:3], "Full",      "Rolling"
      unused2-26e   = bits,   U08,      26, [4:4], "No",       "Yes"
      unused2-26f   = bits,   U08,      26, [5:5], "No",       "Yes"
      unused2-26g   = bits,   U08,      26, [6:6], "No",       "Yes"
      indInjAng     = bits,   U08,      26, [7:7], "Disabled", "Enabled"
      injOpen       = scalar, U08,      27,        "ms",        0.1,       0.0,   0.1,    25.5,      1
      inj1Ang       = scalar, U16,      28,        "deg",       1.0,       0.0,   0.0,    360,       0
      inj2Ang       = scalar, U16,      30,        "deg",       1.0,       0.0,   0.0,    360,       0
      inj3Ang       = scalar, U16,      32,        "deg",       1.0,       0.0,   0.0,    360,       0
      inj4Ang       = scalar, U16,      34,        "deg",       1.0,       0.0,   0.0,    360,       0

      ; Config1
      mapSample     = bits,   U08,      36, [0:1], "Instantaneous", "Cycle Average", "Cycle Minimum", "INVALID"
      twoStroke     = bits,   U08,      36, [2:2], "Four-stroke", "Two-stroke"
      injType       = bits,   U08,      36, [3:3], "Port", "Throttle Body"
      nCylinders    = bits,   U08,      36, [4:7], "INVALID","1","2","3","4","5","6","INVALID","8","INVALID","INVALID","INVALID","INVALID","INVALID","INVALID","INVALID"

      ; Config2
      unused2-37a   = bits,   U08,      37, [0:1], "INVALID", "None", "None", "None"
      unused2-37b   = bits,   U08,      37, [2:3], "INVALID", "None", "None", "None"
      nInjectors    = bits,   U08,      37, [4:7], "INVALID","1","2","3","4","5","6","INVALID","8","INVALID","INVALID","INVALID","INVALID","INVALID","INVALID","INVALID"

      ; Config3
      engineType    = bits,   U08,      38, [0:0], "Even fire",     "Odd fire"
      flexEnabled   = bits,   U08,      38, [1:1], "Off", "On"
      algorithm     = bits,   U08,      38, [2:2], "Speed Density", "Alpha-N"
      baroCorr      = bits,   U08,      38, [3:3], "Off",           "On"
      injLayout     = bits,   U08,      38, [4:5], "Paired", "Semi-Sequential", "INVALID", "Sequential"
      perToothIgn   = bits,   U08,      38, [6:6], "No", "Yes"
      dfcoEnabled   = bits,   U08,      38, [7:7], "Off",       "On"

      primePulse    = scalar, U08,      39,        "ms",        0.1,       0.0,   0.0,     25.5,     1
      dutyLim       = scalar, U08,      40,        "%",         1.0,       0.0,   0.0,     100.0,    0
      flexFreqLow   = scalar, U08,      41,        "Hz",        1.0,       0.0,   0.0,     250.0,    0
      flexFreqHigh  = scalar, U08,      42,        "Hz",        1.0,       0.0,   0.0,     250.0,    0

      boostMaxDuty  = scalar, U08,      43,        "%",         1.0,       0.0,   0.0,     100.0,    0
      tpsMin        = scalar, U08,      44,        "ADC",       1.0,       0.0,   0.0,     255.0,    0
      tpsMax        = scalar, U08,      45,        "ADC",       1.0,       0.0,   0.0,     255.0,    0
      mapMin        = scalar, S08,      46,        "kpa",       1.0,       0.0,  -100,     127.0,    0
      mapMax        = scalar, U16,      47,        "kpa",       1.0,       0.0,   0.0,     25500,    0
      fpPrime       = scalar, U08,      49,        "s",         1.0,       0.0,   0.0,     255.0,    0
      stoich        = scalar, U08,      50,        ":1",        0.1,       0.0,   0.0,     25.5,     1
      oddfire2      = scalar, U16,      51,        "deg",       1.0,       0.0,   0.0,     720,      0 ; * (  2 byte)
      oddfire3      = scalar, U16,      53,        "deg",       1.0,       0.0,   0.0,     720,      0 ; * (  2 byte)
      oddfire4      = scalar, U16,      55,        "deg",       1.0,       0.0,   0.0,     720,      0 ; * (  2 byte)

      unused2-57    = scalar, U08,      57,        "%",         1.0,       0.0,   0.0,     250.0,    0
      unused2-58    = scalar, U08,      58,        "%",         1.0,       0.0,   0.0,     250.0,    0
      unused2-59    = scalar, U08,      59,      "Deg",         1.0,       0.0,   0.0,     250.0,    0
      unused2-60   = scalar, U08,       60,      "Deg",         1.0,       0.0,   0.0,     250.0,    0

      iacCLminDuty  = scalar, U08,      61,        "%",         1.0,       0.0,   0.0,     100.0,    0 ; Minimum and maximum duty cycles when using closed loop idle
      iacCLmaxDuty  = scalar, U08,      62,        "%",         1.0,       0.0,   0.0,     100.0,    0
      boostMinDuty  = scalar, U08,      63,        "%",         1.0,       0.0,   0.0,     100.0,    0 ; Minimum and maximum duty cycles for boost control

      baroMin       = scalar, S08,      64,        "kpa",       1.0,       0.0,  -100,     127.0,    0
      baroMax       = scalar, U16,      65,        "kpa",       1.0,       0.0,   0.0,     25500,    0
      unused2-67    = array,  U08,      67, [60],   "%",        1.0,       0.0,   0.0,     255,      0


;--------------------------------------------------
;Start Ignition table (Page 3)
;--------------------------------------------------
page = 3
      advTable1  = array,  U08,     0,[16x16],  "deg",       1.0,       -40,   -40,   215.0,      0
      rpmBins2   = array,  U08,   256,[   16],  "RPM",       100.0,     0.0,   100,   25500,      0

    #if SPEED_DENSITY
      mapBins2   = array,  U08,   272, [  16], "kPa",        2.0,      0.0,   0.0,   511.0,      0
    #elif ALPHA_N
      tpsBins2   = array,  U08,   272, [  16],  "TPS",       2.0,      0.0,   0.0,   100.0,      0
    #endif

;--------------------------------------------------
;Start Page 4
;These are primarily ignition related settings (Previously part of page 2)
;--------------------------------------------------
page = 4
      TrigAng    = scalar, S16,      0,         "Deg",       1,        0,     -360,     360,        0
      FixAng     = scalar, U08,      2,         "Deg",       1,        0,     0,   80,         0
      CrankAng   = scalar, U08,      3,         "Deg",       1,        0,   -10,   80,         0
      TrigAngMul = scalar, U08,      4,         "",          1,        0,     0,     88,        0 ; Multiplier for tooth counts that don't evenly divide into 360
      TrigEdge   = bits,   U08,      5,[0:0],    "Leading", "Trailing"
      TrigSpeed  = bits,   U08,      5,[1:1],    "Crank Speed", "Cam Speed"
      IgInv      = bits,   U08,      5,[2:2],    "Going Low",        "Going High"
      TrigPattern= bits,   U08,      5,[3:7],    "Missing Tooth", "Basic Distributor", "Dual Wheel", "GM 7X", "4G63 / Miata / 3000GT", "GM 24X", "Jeep 2000", "Audi 135", "Honda D17", "Miata 99-05", "Mazda AU", "Non-360 Dual", "Nissan 360", "Subaru 6/7", "Daihatsu +1", "Harley EVO", "36-2-2-2", "INVALID", "INVALID", "INVALID", "INVALID", "INVALID", "INVALID", "INVALID", "INVALID", "INVALID", "INVALID", "INVALID", "INVALID", "INVALID", "INVALID", "INVALID"
      TrigEdgeSec= bits,   U08,      6,[0:0],    "Leading", "Trailing"
      fuelPumpPin= bits  , U08,      6,[1:6],    "Board Default", "INVALID", "INVALID", "3", "4", "5", "6", "7", "8", "9", "10", "11", "12", "13", "14", "15", "16", "17", "18", "19", "20", "21", "22", "23", "24", "25", "26", "27", "28", "29", "30", "31", "32", "33", "34", "35", "36", "37", "38", "39", "40", "41", "42", "43", "44", "45", "46", "47", "48", "49", "50", "51", "52", "53", "54", "A8", "A9", "A10", "A11", "A12", "A13", "A14", "A15", "INVALID"
      useResync  = bits,   U08,      6,[7:7],    "No",        "Yes"
      sparkDur   = scalar, U08,      7,          "ms",        0.1, 0, 0, 25.5, 1 ; Spark duration
      trigPatternSec = bits,   U08,      8,[0:7],    "Single tooth cam", "4-1 cam", "INVALID", "INVALID", "INVALID", "INVALID", "INVALID", "INVALID", "INVALID", "INVALID", "INVALID", "INVALID", "INVALID", "INVALID", "INVALID", "INVALID", "INVALID", "INVALID", "INVALID", "INVALID", "INVALID", "INVALID", "INVALID", "INVALID", "INVALID", "INVALID", "INVALID", "INVALID", "INVALID", "INVALID", "INVALID", "INVALID", "INVALID", "INVALID", "INVALID", "INVALID", "INVALID", "INVALID", "INVALID", "INVALID", "INVALID", "INVALID", "INVALID", "INVALID", "INVALID", "INVALID", "INVALID", "INVALID", "INVALID", "INVALID", "INVALID", "INVALID", "INVALID", "INVALID", "INVALID", "INVALID", "INVALID", "INVALID", "INVALID", "INVALID", "INVALID", "INVALID", "INVALID", "INVALID", "INVALID", "INVALID", "INVALID", "INVALID", "INVALID", "INVALID", "INVALID", "INVALID", "INVALID", "INVALID", "INVALID", "INVALID", "INVALID", "INVALID", "INVALID", "INVALID", "INVALID", "INVALID", "INVALID", "INVALID", "INVALID", "INVALID", "INVALID", "INVALID", "INVALID", "INVALID", "INVALID", "INVALID", "INVALID", "INVALID", "INVALID", "INVALID", "INVALID", "INVALID", "INVALID", "INVALID", "INVALID", "INVALID", "INVALID", "INVALID", "INVALID", "INVALID", "INVALID", "INVALID", "INVALID", "INVALID", "INVALID", "INVALID", "INVALID", "INVALID", "INVALID", "INVALID", "INVALID", "INVALID", "INVALID", "INVALID", "INVALID", "INVALID", "INVALID", "INVALID", "INVALID", "INVALID", "INVALID", "INVALID", "INVALID", "INVALID", "INVALID", "INVALID", "INVALID", "INVALID", "INVALID", "INVALID", "INVALID", "INVALID", "INVALID", "INVALID", "INVALID", "INVALID", "INVALID", "INVALID", "INVALID", "INVALID", "INVALID", "INVALID", "INVALID", "INVALID", "INVALID", "INVALID", "INVALID", "INVALID", "INVALID", "INVALID", "INVALID", "INVALID", "INVALID", "INVALID", "INVALID", "INVALID", "INVALID", "INVALID", "INVALID", "INVALID", "INVALID", "INVALID", "INVALID", "INVALID", "INVALID", "INVALID", "INVALID", "INVALID", "INVALID", "INVALID", "INVALID", "INVALID", "INVALID", "INVALID", "INVALID", "INVALID", "INVALID", "INVALID", "INVALID", "INVALID", "INVALID", "INVALID", "INVALID", "INVALID", "INVALID", "INVALID", "INVALID", "INVALID", "INVALID", "INVALID", "INVALID", "INVALID", "INVALID", "INVALID", "INVALID", "INVALID", "INVALID", "INVALID", "INVALID", "INVALID", "INVALID", "INVALID", "INVALID", "INVALID", "INVALID", "INVALID", "INVALID", "INVALID", "INVALID", "INVALID", "INVALID", "INVALID", "INVALID", "INVALID", "INVALID", "INVALID", "INVALID", "INVALID", "INVALID", "INVALID", "INVALID", "INVALID", "INVALID", "INVALID", "INVALID", "INVALID", "INVALID", "INVALID", "INVALID", "INVALID", "INVALID", "INVALID", "INVALID", "INVALID", "INVALID", "INVALID", "INVALID", "INVALID", "INVALID", "INVALID", "INVALID", "INVALID", "INVALID", "INVALID", "INVALID", "INVALID", "INVALID", "INVALID", "INVALID", "INVALID"
      unused4-9  = scalar, U08,      9,         "ms",       0.1,       0.0,   0.0,    25.5,      1
      unused4-10 = scalar, U08,      10,         "ms",       0.1,       0.0,   0.0,    25.5,      1
      SkipCycles  = scalar, U08,     11,         "cycles",    1,    0,    0,  255, 0

   ;  name       = array,  type,    offset, shape, units,     scale, translate,    lo,      hi, digits
   ;  name       = scalar, type,    offset,      units,     scale, translate,    lo,      hi, digits
;Dwell control
      unused4-12a   = bits,   U08,     12, [0:0],  "INVALID",  "NOTHING"
      useDwellLim   = bits,   U08,		 12, [1:1],	 "Off",		"On"
      sparkMode     = bits,   U08,     12, [2:4],  "Wasted Spark", "Single Channel",   "Wasted COP", "Sequential", "Rotary", "INVALID", "INVALID", "INVALID"
      TrigFilter    = bits,   U08,     12, [5:6],  "Off", "Weak", "Medium", "Aggressive"
      ignCranklock  = bits,   U08,     12, [7:7],  "Off",  "On"
      dwellcrank    = scalar, U08,     13,         "ms",       0.1,    0,    0, 25, 1
      dwellrun      = scalar, U08,     14,         "ms",       0.1,    0,    0, 8, 1 ;running dwell variable railed to 8 - who needs more than 8ms?
      numTeeth      = scalar, U08,     15,         "teeth",    1.0,    0.0,  0.0,     255,       0
      missingTeeth  = scalar, U08,     16,         "teeth",    1.0,    0.0,  0.0,     255,       0

      crankRPM      = scalar, U08,     17,         "rpm",      100,    0.0,  100, 1000, 0
      tpsflood      = scalar, U08,     18,         "%",        1.0,    0.0,  0.0,   255.0,      0

;Rev Limits
      SoftRevLim    = scalar, U08,  19,         "rpm",      100,    0.0,  100, 25500, 0
      SoftLimRetard = scalar, U08,  20,         "deg",      1.0,    0.0,  0.0,   80,   0
      SoftLimMax    = scalar, U08,  21,         "s",        0.1,    0.0,  0.0,  25.5,   1
      HardRevLim    = scalar, U08,  22,         "rpm",      100,    0.0, 100, 25500,  0

;TPS based acceleration enrichment
      taeBins    = array,  U08,     23, [ 4],   "%/s",      10.0,   0.0,  0.00,   2550.0,      0
      taeRates   = array,  U08,     27, [ 4],   "%",        1.0,    0.0,  0.00, 255.0,      0 ; 4 bytes
;WUE Bins (Needed somewhere to put these
    #if CELSIUS
      wueBins    = array,  U08,     31, [10],   "C",        1.0, -40,  -40,  102.0,      0
    #else
      wueBins    = array,  U08,     31, [10],   "F",        1.8,   -22.23,  -40,  215.0,      0
    #endif
;Dwell config options
      dwellLim   = scalar, U08,     41,         "ms",       1,      0,        0, 32, 0
      dwellRates = array,  U08,     42, [6],    "%",        1.0,    0.0,      0.00,   255.0,      0

;IAT (Inlet air temp) timing retard
    #if CELSIUS
      iatRetBins   = array,  U08,     48, [ 6],   "C",      1.0,    0.0,  0.00,   255.0,      0
    #else
      iatRetBins   = array,  U08,     48, [ 6],   "F",      1.8,    17.77,  0.00,   255.0,      0 ; No -40 degree offset here
    #endif
      iatRetRates  = array,  U08,     54, [ 6],   "deg",    1.0,    0.0,  0.00,   255.0,      0
;Decelleration Fuel Cut Off (DFCO)
      dfcoRPM      = scalar, U08,      60,        "RPM",      10.0,  0.0,   100,     2550,    0
      dfcoHyster   = scalar, U08,      61,        "RPM",      1.0,  0.0,   100,     255.0,    0
      dfcoTPSThresh= scalar, U08,      62,        "%",        1.0,  0.0,   0,     100.0,    0
;Cranking ignition bypass
        ignBypassEnable = bits,   U08,		63, [0:0],      "Off",        "On"
        ignBypassPin    = bits  , U08,      63, [1:6],      "INVALID", "INVALID", "INVALID", "3", "4", "5", "6", "7", "8", "9", "10", "11", "12", "13", "14", "15", "16", "17", "18", "19", "20", "21", "22", "23", "24", "25", "26", "27", "28", "29", "30", "31", "32", "33", "34", "35", "36", "37", "38", "39", "40", "41", "42", "43", "44", "45", "46", "47", "48", "49", "50", "51", "52", "53", "54", "INVALID", "INVALID", "INVALID", "INVALID", "INVALID", "INVALID", "INVALID", "INVALID", "INVALID"
        ignBypassHiLo  = bits,   U08,		63, [7:7],      "LOW",        "HIGH"

        unused4-64    = array,  U08,      64, [63],   "%",        1.0,       0.0,   0.0,     255,      0
;--------------------------------------------------
;Start AFR page
;--------------------------------------------------
page = 5
#if LAMBDA
        afrTable    = array,  U08,     0,[16x16], "Lambda",  { 0.1 / stoich },   0.0000,  0.00,    2.00,      3
#else
        afrTable    = array,  U08,     0,[16x16],    "AFR",      0.1,       0.0,   7,   25.5,      1
#endif

        rpmBinsAFR  = array,  U08,   256,[   16],    "RPM",   100.0,     0.0,   100,   25500,      0
    #if SPEED_DENSITY
        mapBinsAFR  = array,  U08,   272,[   16],    "kPa",   2.0,      0.0,   0.0,   511.0,      0
    #elif ALPHA_N
        tpsBinsAFR  = array,  U08,   272,[   16],    "TPS",   2.0,      0.0,   0.0,   100.0,      0
    #endif

;--------------------------------------------------
;Start page 6
; Page 6 is all settings associated with O2/AFR
;--------------------------------------------------
page = 6
        egoAlgorithm= bits  , U08,       0,      [0:1], "Simple", "INVALID", "PID", "No correction" ; * (  1 byte)
        egoType     = bits  , U08,       0,      [2:3], "Disabled", "Narrow Band", "Wide Band", "INVALID"                  ; egoOption
        boostEnabled= bits,   U08,       0,      [4:4], "Off", "On"
        vvtEnabled  = bits,   U08,       0,      [5:5], "Off", "On"
		    boostCutType= bits,   U08,       0,      [6:7], "Off", "Spark Only", "Fuel Only","Both"

        egoKP       = scalar, U08,       1,             "%",        1.0,   0.0,  0.0,  200.0,      0 ; * (  1 byte)
        egoKI       = scalar, U08,       2,             "%",        1.0,   0.0,  0.0,  200.0,      0 ; * (  1 byte)
        egoKD       = scalar, U08,       3,             "%",        1.0,   0.0,  0.0,  200.0,      0 ; * (  1 byte)
    #if CELSIUS
        egoTemp    = scalar, U08,        4,             "C",        1.0, -40,  -40,  102.0,      0
    #else
        egoTemp    = scalar, U08,        4,             "F",       1.8,   -22.23,  -40,  215.0,      0
    #endif
        egoCount    = scalar, U08,       5,             "",         4.0,    0.0,  4.0,  255.0,      0 ; * (  1 byte)
        unused6-6   = scalar, U08,       6,             "%",        1.0,    0.0,  0.0,  255.0,      0
        egoLimit    = scalar, U08,       7,             "",         1,      0,    0,    16,         0
        ego_min     = scalar, U08,       8,             "AFR",      0.1,    0.0,  7,    25,         1
        ego_max     = scalar, U08,       9,             "AFR",      0.1,    0.0,  7,    25,         1
        ego_sdelay  = scalar, U08,      10,             "sec",      1,      0,    0,    120,        0
        egoRPM      = scalar, U08,      11,             "rpm",      100,    0.0,  100,  25500,      0
        egoTPSMax   = scalar, U08,      12,             "%",        1,      0,    0,    120,        0
        vvtPin      = bits  , U08,      13, [0:5],      "Board Default", "INVALID", "INVALID", "3", "4", "5", "6", "7", "8", "9", "10", "11", "12", "13", "14", "15", "16", "17", "18", "19", "20", "21", "22", "23", "24", "25", "26", "27", "28", "29", "30", "31", "32", "33", "34", "35", "36", "37", "38", "39", "40", "41", "42", "43", "44", "45", "46", "47", "48", "49", "50", "51", "52", "53", "54", "INVALID", "INVALID", "INVALID", "INVALID", "INVALID", "INVALID", "INVALID", "INVALID", "INVALID"
        useExtBaro  =   bits, U08,      13, [6:6],      "No", "Yes"
        boostMode   =   bits, U08,      13, [7:7],      "Simple", "Full"
        boostPin    =   bits, U08,      14, [0:5],      "Board Default", "INVALID", "INVALID", "3", "4", "5", "6", "7", "8", "9", "10", "11", "12", "13", "14", "15", "16", "17", "18", "19", "20", "21", "22", "23", "24", "25", "26", "27", "28", "29", "30", "31", "32", "33", "34", "35", "36", "37", "38", "39", "40", "41", "42", "43", "44", "45", "46", "47", "48", "49", "50", "51", "52", "53", "54", "INVALID", "INVALID", "INVALID", "INVALID", "INVALID", "INVALID", "INVALID", "INVALID", "INVALID"
        VVTasOnOff  =   bits, U08,      14, [6:6],      "No", "Yes"
        unused6-14f =   bits, U08,      14, [7:7],      "ONE", "INVALID"
        brvBins     = array,  U08,      15, [6],        "V",        0.1,    0,    6,    24,         1 ; Bins for the battery reference voltage
        injBatRates = array,  U08,      21, [6],        "%",        1,      0,    0,    255,        0 ;Values for injector pulsewidth vs voltage
    #if CELSIUS
        airDenBins  = array,  U08,      27, [9],        "C",        1.0,    -40,  -40,  215,        0 ; Bins for the air density correction curve
    #else
        airDenBins  = array,  U08,      27, [9],        "F",        1.8,    -22.23,  -40,  215,        0 ; Bins for the air density correction curve
    #endif
        airDenRates = array,  U08,      36, [9],        "%",        1.0,    0.0,  0,    255,        0 ; Values for the air density correction curve

; PWM Frequencies
        boostFreq   = scalar, U08,      45,             "Hz",       2.0,    0.0,  10,   511,        0
        vvtFreq     = scalar, U08,      46,             "Hz",       2.0,    0.0,  10,   511,        0
        idleFreq    = scalar, U08,      47,             "Hz",       2.0,    0.0,  10,   511,        0

; Launch Control
        launchPin   = bits  , U08,      48, [0:5],      "Board Default", "INVALID", "INVALID", "3", "4", "5", "6", "7", "8", "9", "10", "11", "12", "13", "14", "15", "16", "17", "18", "19", "20", "21", "22", "23", "24", "25", "26", "27", "28", "29", "30", "31", "32", "33", "34", "35", "36", "37", "38", "39", "40", "41", "42", "43", "44", "45", "46", "47", "48", "49", "50", "51", "52", "53", "54", "INVALID", "INVALID", "INVALID", "INVALID", "INVALID", "INVALID", "INVALID", "INVALID", "INVALID"
        launchEnable= bits,   U08,		48, [6:6],      "No",        "Yes"
        launchHiLo  = bits,   U08,		48, [7:7],      "LOW",        "HIGH"

        lnchSoftLim = scalar, U08,      49,             "rpm",      100,    0.0,    100, 25500, 0
        lnchRetard  = scalar, S08,      50,             "deg",      1.0,    0.0,    -30,   40,   0
        lnchHardLim = scalar, U08,      51,             "rpm",      100,    0.0,    100, 25500,  0
        lnchFuelAdd = scalar, U08,      52,             "%",        1.0,    0.0,    0.0,   80,   0

        idleKP       = scalar, U08,     53,             "%",        1.0,   0.0,  0.0,  200.0,      0 ; * (  1 byte)
        idleKI       = scalar, U08,     54,             "%",        1.0,   0.0,  0.0,  200.0,      0 ; * (  1 byte)
        idleKD       = scalar, U08,     55,             "%",        1.0,   0.0,  0.0,  200.0,      0 ; * (  1 byte)
        boostLimit   = scalar, U08,     56,             "kPa",      2.0,   0.0,  0.0,  511.0,      0
        boostKP      = scalar, U08,     57,             "%",        1.0,   0.0,  0.0,  200.0,      0 ; * (  1 byte)
        boostKI      = scalar, U08,     58,             "%",        1.0,   0.0,  0.0,  200.0,      0 ; * (  1 byte)
        boostKD      = scalar, U08,     59,             "%",        1.0,   0.0,  0.0,  200.0,      0 ; * (  1 byte)

	    lnchPullRes  =   bits, U08,      60,        [0:1],      "Float"  , "Pullup", "INVALID", "INVALID"
        fuelTrimEnabled= bits, U08,      60,        [2:2],      "No",        "Yes"
        flatSEnable  =   bits, U08,      60,        [3:3],      "No",        "Yes"
; Baro Sensor pin
        baroPin      =   bits, U08,      60,        [4:7],      "A0", "A1", "A2", "A3", "A4", "A5", "A6", "A7", "A8", "A8", "A10", "A11", "A12", "A13", "A14", "A15"

; Flat shift
        flatSSoftWin = scalar, U08,      61,             "rpm",      100,    0.0,  100, 25500,  0
        flatSRetard  = scalar, U08,      62,             "deg",      1.0,    0.0,  0.0,   80,   0
        flatSArm     = scalar, U08,      63,             "rpm",      100,    0.0,  100, 25500,  0

        iacCLValues  = array, U08,       64, [10],        "RPM",    10.0,  0.0,      0,  2550,     0
        iacOLStepVal = array, U08,       74, [10],       "Steps",      3,    0,      0,		765,    0
        iacOLPWMVal  = array, U08,       84, [10],       "Duty %",   1.0,    0,      0,      100,    0
    #if CELSIUS
        iacBins      = array, U08,       94, [10],       "C",        1.0,    -40,    -40,    215,      0
    #else
        iacBins      = array, U08,       94, [10],       "F",        1.8,    -22.23,    -40,    215,      0
    #endif
        iacCrankSteps= array, U08,      104, [4],        "Steps",      3,    0,  	0,  	765,    0
        iacCrankDuty = array, U08,      108, [4],        "Duty %",   1.0,    0,  0,  100,    0
    #if CELSIUS
        iacCrankBins = array, U08,      112, [4],        "C",        1.0,    -40,    -40,    215,      0
    #else
        iacCrankBins = array, U08,      112, [4],        "F",        1.8,    -22.23,    -40,    215,      0
    #endif

        iacAlgorithm = bits , U08,      116, [0:2],      "None", "On/Off", "PWM Open loop", "PWM Closed loop", "Stepper Open Loop", "Stepper Closed Loop", "INVALID", "INVALID"
        iacStepTime  = bits , U08,      116, [3:5],      "INVALID","1", "2", "3", "4", "5", "6","INVALID"
        iacChannels  = bits,  U08,      116, [6:6],      "1", "2"
        iacPWMdir    = bits , U08,      116, [7:7],      "Normal", "Reverse"

    #if CELSIUS
        iacFastTemp  = scalar, U08,     117,             "C",        1.0,    -40,    -40,    215,      0
    #else
        iacFastTemp  = scalar, U08,     117,             "F",        1.8,    -22.23,    -40,    215,      0
    #endif

        iacStepHome  = scalar, U08,     118,             "Steps",     3,    0,  0,  765,    0
        iacStepHyster= scalar, U08,     119,             "Steps",         1,  0.0,  0.0,  10,   0

        ; Begin fan control vairables
        fanInv       = bits,   U08,     120, [0:0], "No",        "Yes"
        fanEnable    = bits,   U08,     120, [1:1], "Off",       "On/Off"
        fanPin       = bits,   U08,     120, [2:7], "Board Default", "INVALID", "INVALID", "3", "4", "5", "6", "7", "8", "9", "10", "11", "12", "13", "14", "15", "16", "17", "18", "19", "20", "21", "22", "23", "24", "25", "26", "27", "28", "29", "30", "31", "32", "33", "34", "35", "36", "37", "38", "39", "40", "41", "42", "43", "44", "45", "46", "47", "48", "49", "50", "51", "52", "53", "54", "INVALID", "INVALID", "INVALID", "INVALID", "INVALID", "INVALID", "INVALID", "INVALID", "INVALID"
    #if CELSIUS
        fanSP        = scalar, U08,     121,        "C",        1.0,       -40,     -40,     215.0,    0
        fanHyster    = scalar, U08,     122,        "C",        1.0,       0.0,  0.0,     40,    0
    #else
        fanSP        = scalar, U08,     121,        "F",        1.8,       -22.23,  -40,     215.0,    0
        fanHyster    = scalar, U08,     122,        "F",        1.0,       0.0,  0.0,     40,    0
    #endif
        fanFreq      = scalar, U08 ,    123,        "Hz",        2.0,        0.0,    10,     511,       0
    #if CELSIUS
        fanPWMBins = array, U08,      124, [4],        "C",        1.0,    -40,    -40,    215,      0
    #else
        fanPWMBins = array, U08,      124, [4],        "F",        1.8,    -22.23,    -40,    215,      0
    #endif

;--------------------------------------------------
;Boost and vvt maps (Page 7)
;--------------------------------------------------
page = 7
;notes for boostTable in PSI~~~There are 6.895 psis to a kPa then x 2 like the kPa ver~~~div atmos. pressure in kPa by 2 and make neg so to subtract instead of add
;    #if BOOSTPSI
;        boostTable    = array,  U08,    0,[8x8],    "PSI",        0.29007547546041846,   -50.6625,   0,       74,      0
;    #else
        boostTable    = array,  U08,    0,[8x8],    "kPa",        2.0,        0.0,   0,       511,      0
;    #endif
        rpmBinsBoost  = array,  U08,    64,[  8],   "RPM",      100.0,      0.0,   100,     25500,      0
        tpsBinsBoost  = array,  U08,    72,[  8],   "TPS",      1.0,        0.0,   0.0,     255.0,      0
        vvtTable      = array,  U08,    80,[8x8],    "%",        1.0,        0.0,   0,       100,      0
        rpmBinsVVT    = array,  U08,    144,[  8],   "RPM",      100.0,      0.0,   100,     25500,      0
        tpsBinsVVT    = array,  U08,    152,[  8],   "TPS",      1.0,        0.0,   0.0,     255.0,      0
;Fuel staging Table
        stagingTable  = array,  U08,    160, [8x8], "%",          1.0,      0.0,   0.0,   100.0,      0
        rpmBinsStaging= array,  U08,    224, [  8], "RPM",      100.0,      0.0,   100.0, 25500.0,      0
        #if SPEED_DENSITY
        mapBinsStaging= array,  U08,    232, [  8], "kPa",        2.0,      0.0,   0.0,   511.0,      0
        #elif ALPHA_N
        tpsBinsStaging= array,  U08,    232, [  8], "TPS",        2.0,      0.0,   0.0,   100.0,      0
        #endif

;--------------------------------------------------
;Sequential fuel trim tables (Page 8)
;--------------------------------------------------
page = 8
        fuelTrim1Table      = array,  U08,     0,[6x6],     "%",    1.0,    -128,   -50,    50,        0
        fuelTrim1rpmBins    = array,  U08,    36,[  6],     "RPM",  100.0,  0.0,   0,     25500,      0
#if SPEED_DENSITY
        fuelTrim1loadBins   = array,  U08,    42,[  6],     "kPa",  2.0,    0.0,   0.0,     511.0,      0
#elif ALPHA_N
        fuelTrim1loadBins   = array,  U08,    42,[  6],     "TPS",  2.0,    0.0,   0.0,     100.0,      0
#endif

        fuelTrim2Table      = array,  U08,    48,[6x6],     "%",    1.0,    -128,   -50,    50,         0
        fuelTrim2rpmBins    = array,  U08,    84,[  6],     "RPM",  100.0,  0.0,   0,     25500,      0
#if SPEED_DENSITY
        fuelTrim2loadBins   = array,  U08,    90,[  6],     "kPa",  2.0,    0.0,   0.0,     511.0,      0
#elif ALPHA_N
        fuelTrim2loadBins   = array,  U08,    90,[  6],     "TPS",  2.0,    0.0,   0.0,     100.0,      0
#endif

        fuelTrim3Table      = array,  U08,    96,[6x6],     "%",    1.0,    -128,  -50,     50,         0
        fuelTrim3rpmBins    = array,  U08,   132,[  6],     "RPM",  100.0,  0.0,   0,     25500,      0
#if SPEED_DENSITY
        fuelTrim3loadBins   = array,  U08,   138,[  6],     "kPa",  2.0,    0.0,   0.0,     511.0,      0
#elif ALPHA_N
        fuelTrim3loadBins   = array,  U08,   138,[  6],     "TPS",  2.0,    0.0,   0.0,     100.0,      0
#endif

        fuelTrim4Table      = array,  U08,   144,[6x6],     "%",    1.0,    -128,  -50,     50,         0
        fuelTrim4rpmBins    = array,  U08,   180,[  6],     "RPM",  100.0,  0.0,   0,     25500,      0
#if SPEED_DENSITY
        fuelTrim4loadBins   = array,  U08,   186,[  6],     "kPa",  2.0,    0.0,   0.0,     511.0,      0
#elif ALPHA_N
        fuelTrim4loadBins   = array,  U08,   186,[  6],     "TPS",  2.0,    0.0,   0.0,     100.0,      0
#endif

;--------------------------------------------------
;CANBUS control (Page 9)
;--------------------------------------------------
page = 9
  #if CAN_COMMANDS
        enable_canbus       = bits,   U08,     0, [0:1], "Disable", "On Via Secondary Serial", "ON via Internal CAN ", "INVALID"
	#else
        enable_canbus       = bits,   U08,     0, [0:1], "Disable", "On Via Secondary Serial", "INVALID", "INVALID"
	#endif
        enable_candata_in   = bits,   U08,     0, [2:2], "Off", "On"

        caninput_sel0       = bits,   U16,     1, [0:0], "Off", "On"
        caninput_sel1       = bits,   U16,     1, [1:1], "Off", "On"
        caninput_sel2       = bits,   U16,     1, [2:2], "Off", "On"
        caninput_sel3       = bits,   U16,     1, [3:3], "Off", "On"
        caninput_sel4       = bits,   U16,     1, [4:4], "Off", "On"
        caninput_sel5       = bits,   U16,     1, [5:5], "Off", "On"
        caninput_sel6       = bits,   U16,     1, [6:6], "Off", "On"
        caninput_sel7       = bits,   U16,     1, [7:7], "Off", "On"
        caninput_sel8       = bits,   U16,     1, [8:8], "Off", "On"
        caninput_sel9       = bits,   U16,     1, [9:9], "Off", "On"
        caninput_sel10      = bits,   U16,     1, [10:10], "Off", "On"
        caninput_sel11      = bits,   U16,     1, [11:11], "Off", "On"
        caninput_sel12      = bits,   U16,     1, [12:12], "Off", "On"
        caninput_sel13      = bits,   U16,     1, [13:13], "Off", "On"
        caninput_sel14      = bits,   U16,     1, [14:14], "Off", "On"
        caninput_sel15      = bits,   U16,     1, [15:15], "Off", "On"

   		;caninput_param_group  = array ,  U16,    9,    	[  8],	"",		1, 0, 0, 65535, 0
        caninput_source_can_address0 = bits,   U16,     3, 		        [0:10], $CAN_ADDRESS_HEX
        caninput_source_can_address1 = bits,   U16,     5, 		        [0:10], $CAN_ADDRESS_HEX
        caninput_source_can_address2 = bits,   U16,     7, 		        [0:10], $CAN_ADDRESS_HEX
        caninput_source_can_address3 = bits,   U16,     9, 		        [0:10], $CAN_ADDRESS_HEX
        caninput_source_can_address4 = bits,   U16,     11, 		    [0:10], $CAN_ADDRESS_HEX
        caninput_source_can_address5 = bits,   U16,     13, 		    [0:10], $CAN_ADDRESS_HEX
        caninput_source_can_address6 = bits,   U16,     15, 		    [0:10], $CAN_ADDRESS_HEX
        caninput_source_can_address7 = bits,   U16,     17, 		    [0:10], $CAN_ADDRESS_HEX
        caninput_source_can_address8 = bits,   U16,     19, 		    [0:10], $CAN_ADDRESS_HEX
        caninput_source_can_address9 = bits,   U16,     21, 		    [0:10], $CAN_ADDRESS_HEX
        caninput_source_can_address10 = bits,  U16,     23, 		    [0:10], $CAN_ADDRESS_HEX
        caninput_source_can_address11 = bits,  U16,     25, 		    [0:10], $CAN_ADDRESS_HEX
        caninput_source_can_address12 = bits,  U16,     27, 		    [0:10], $CAN_ADDRESS_HEX
        caninput_source_can_address13 = bits,  U16,     29, 		    [0:10], $CAN_ADDRESS_HEX
        caninput_source_can_address14 = bits,  U16,     31, 		    [0:10], $CAN_ADDRESS_HEX
        caninput_source_can_address15 = bits,  U16,     33, 		    [0:10], $CAN_ADDRESS_HEX



        caninput_source_start_byte0 = bits,   U08,     35, [0:2], "0", "1", "2", "3", "4", "5", "6", "7"
        caninput_source_start_byte1 = bits,   U08,     36, [0:2], "0", "1", "2", "3", "4", "5", "6", "7"
        caninput_source_start_byte2 = bits,   U08,     37, [0:2], "0", "1", "2", "3", "4", "5", "6", "7"
        caninput_source_start_byte3 = bits,   U08,     38, [0:2], "0", "1", "2", "3", "4", "5", "6", "7"
        caninput_source_start_byte4 = bits,   U08,     39, [0:2], "0", "1", "2", "3", "4", "5", "6", "7"
        caninput_source_start_byte5 = bits,   U08,     40, [0:2], "0", "1", "2", "3", "4", "5", "6", "7"
        caninput_source_start_byte6 = bits,   U08,     41, [0:2], "0", "1", "2", "3", "4", "5", "6", "7"
        caninput_source_start_byte7 = bits,   U08,     42, [0:2], "0", "1", "2", "3", "4", "5", "6", "7"
        caninput_source_start_byte8 = bits,   U08,     43, [0:2], "0", "1", "2", "3", "4", "5", "6", "7"
        caninput_source_start_byte9 = bits,   U08,     44, [0:2], "0", "1", "2", "3", "4", "5", "6", "7"
        caninput_source_start_byte10 = bits,   U08,     45, [0:2], "0", "1", "2", "3", "4", "5", "6", "7"
        caninput_source_start_byte11 = bits,   U08,     46, [0:2], "0", "1", "2", "3", "4", "5", "6", "7"
        caninput_source_start_byte12 = bits,   U08,     47, [0:2], "0", "1", "2", "3", "4", "5", "6", "7"
        caninput_source_start_byte13 = bits,   U08,     48, [0:2], "0", "1", "2", "3", "4", "5", "6", "7"
        caninput_source_start_byte14 = bits,   U08,     49, [0:2], "0", "1", "2", "3", "4", "5", "6", "7"
        caninput_source_start_byte15 = bits,   U08,     50, [0:2], "0", "1", "2", "3", "4", "5", "6", "7"

        caninput_source_num_bytes0 = bits,    U16,     51, [0:0], "1", "2"
        caninput_source_num_bytes1 = bits,    U16,     51, [1:1], "1", "2"
        caninput_source_num_bytes2 = bits,    U16,     51, [2:2], "1", "2"
        caninput_source_num_bytes3 = bits,    U16,     51, [3:3], "1", "2"
        caninput_source_num_bytes4 = bits,    U16,     51, [4:4], "1", "2"
        caninput_source_num_bytes5 = bits,    U16,     51, [5:5], "1", "2"
        caninput_source_num_bytes6 = bits,    U16,     51, [6:6], "1", "2"
        caninput_source_num_bytes7 = bits,    U16,     51, [7:7], "1", "2"
        caninput_source_num_bytes8 = bits,    U16,     51, [8:8], "1", "2"
        caninput_source_num_bytes9 = bits,    U16,     51, [9:9], "1", "2"
        caninput_source_num_bytes10 = bits,   U16,     51, [10:10], "1", "2"
        caninput_source_num_bytes11 = bits,   U16,     51, [11:11], "1", "2"
        caninput_source_num_bytes12 = bits,   U16,     51, [12:12], "1", "2"
        caninput_source_num_bytes13 = bits,   U16,     51, [13:13], "1", "2"
        caninput_source_num_bytes14 = bits,   U16,     51, [14:14], "1", "2"
        caninput_source_num_bytes15 = bits,   U16,     51, [15:15], "1", "2"

        unused10_53         = scalar, U08,     53,        "",       1, 0, 0, 255, 0
        unused10_54         = scalar, U08,     54,        "",       1, 0, 0, 255, 0
        enable_candata_out  = bits,   U08,     55, [0:0], "Off", "On"
        canoutput_sel0       = bits,   U08,    56, [0:0], "Off", "On"
        canoutput_sel1       = bits,   U08,    57, [0:0], "Off", "On"
        canoutput_sel2       = bits,   U08,    58, [0:0], "Off", "On"
        canoutput_sel3       = bits,   U08,    59, [0:0], "Off", "On"
        canoutput_sel4       = bits,   U08,    60, [0:0], "Off", "On"
        canoutput_sel5       = bits,   U08,    61, [0:0], "Off", "On"
        canoutput_sel6       = bits,   U08,    62, [0:0], "Off", "On"
        canoutput_sel7       = bits,   U08,    63, [0:0], "Off", "On"
        canoutput_param_group  = array ,  U16,   64,    	[  8],	"",		1, 0, 0, 65535, 0
        canoutput_param_start_byte0 = bits,   U08,     80, [0:2], "0", "1", "2", "3", "4", "5", "6", "7"
        canoutput_param_start_byte1 = bits,   U08,     81, [0:2], "0", "1", "2", "3", "4", "5", "6", "7"
        canoutput_param_start_byte2 = bits,   U08,     82, [0:2], "0", "1", "2", "3", "4", "5", "6", "7"
        canoutput_param_start_byte3 = bits,   U08,     83, [0:2], "0", "1", "2", "3", "4", "5", "6", "7"
        canoutput_param_start_byte4 = bits,   U08,     84, [0:2], "0", "1", "2", "3", "4", "5", "6", "7"
        canoutput_param_start_byte5 = bits,   U08,     85, [0:2], "0", "1", "2", "3", "4", "5", "6", "7"
        canoutput_param_start_byte6 = bits,   U08,     86, [0:2], "0", "1", "2", "3", "4", "5", "6", "7"
    	canoutput_param_start_byte7 = bits,   U08,     87, [0:2], "0", "1", "2", "3", "4", "5", "6", "7"
    	canoutput_param_num_bytes0 = bits,   U08,     88, [0:1], "INVALID", "1", "2", "INVALID"
        canoutput_param_num_bytes1 = bits,   U08,     89, [0:1], "INVALID", "1", "2", "INVALID"
        canoutput_param_num_bytes2 = bits,   U08,     90, [0:1], "INVALID", "1", "2", "INVALID"
        canoutput_param_num_bytes3 = bits,   U08,     91, [0:1], "INVALID", "1", "2", "INVALID"
        canoutput_param_num_bytes4 = bits,   U08,     92, [0:1], "INVALID", "1", "2", "INVALID"
        canoutput_param_num_bytes5 = bits,   U08,     93, [0:1], "INVALID", "1", "2", "INVALID"
        canoutput_param_num_bytes6 = bits,   U08,     94, [0:1], "INVALID", "1", "2", "INVALID"
    	canoutput_param_num_bytes7 = bits,   U08,     95, [0:1], "INVALID", "1", "2", "INVALID"

        unused10_96         = scalar, U08,     96,        "",       1, 0, 0, 255, 0
        unused10_97         = scalar, U08,     97,        "",       1, 0, 0, 255, 0
        unused10_98         = scalar, U08,     98,        "",       1, 0, 0, 255, 0
        unused10_99         = scalar, U08,     99,        "",       1, 0, 0, 255, 0

		speeduino_tsCanId	   = bits,	 U08,	  100, 		[0:3],  $tsCanId_list
        true_address           = bits,   U16,     101, 		[0:10], $CAN_ADDRESS_HEX
        realtime_base_address  = bits,   U16,     103,   	[0:10], $CAN_ADDRESS_HEX
        obd_address            = bits,   U16,     105, 	    [0:10], $CAN_ADDRESS_HEX


        ;unused10_101        = scalar, U16,    101,        "",       1, 0, 0, 255, 0
        ;unused10_103        = scalar, U16,    103,        "",       1, 0, 0, 255, 0
        ;unused10_105        = scalar, U16,    105,        "",       1, 0, 0, 255, 0

        ;AFR offset for WUE VeAnalyze
        ;wueAFRRates   = array,  U08, 107,      [10],   "%",        1.0,       0.0,   0.0,    255,      0
        ;wueAFRBins    = array,  U08,  117,   [10],   "C",        1.0, -40,  -40,  102.0,      0

        unused10_107        = scalar, U08,    107,       "",       1, 0, 0, 255, 0
        unused10_108        = scalar, U08,    108,       "",       1, 0, 0, 255, 0
        unused10_109        = scalar, U08,    109,       "",       1, 0, 0, 255, 0
        unused10_110        = scalar, U08,    110,       "",       1, 0, 0, 255, 0
        unused10_111        = scalar, U08,    111,       "",       1, 0, 0, 255, 0
        unused10_112        = scalar, U08,    112,       "",       1, 0, 0, 255, 0
        unused10_113        = scalar, U08,    113,       "",       1, 0, 0, 255, 0
        unused10_114        = scalar, U08,    114,       "",       1, 0, 0, 255, 0
        unused10_115        = scalar, U08,    115,       "",       1, 0, 0, 255, 0
        unused10_116        = scalar, U08,    116,       "",       1, 0, 0, 255, 0
        unused10_117        = scalar, U08,    117,       "",       1, 0, 0, 255, 0
        unused10_118        = scalar, U08,    118,       "",       1, 0, 0, 255, 0
        unused10_119        = scalar, U08,    119,       "",       1, 0, 0, 255, 0
        unused10_120        = scalar, U08,    120,       "",       1, 0, 0, 255, 0
        unused10_121        = scalar, U08,    121,       "",       1, 0, 0, 255, 0
        unused10_122        = scalar, U08,    122,       "",       1, 0, 0, 255, 0
        unused10_123        = scalar, U08,    123,       "",       1, 0, 0, 255, 0
        unused10_124        = scalar, U08,    124,       "",       1, 0, 0, 255, 0
        unused10_125        = scalar, U08,    125,       "",       1, 0, 0, 255, 0
        unused10_126        = scalar, U08,    126,       "",       1, 0, 0, 255, 0
        unused10_127        = scalar, U08,    127,       "",       1, 0, 0, 255, 0

page = 10
#if CELSIUS
        crankingEnrichBins  = array,  U08,       0, [4],  "C",        1.0,    -40,    -40,    215,      0
#else
        crankingEnrichBins  = array,  U08,       0, [4],  "F",        1.8,    -22.23,    -40,    215,      0
#endif
        crankingEnrichValues= array,  U08,       4, [4],  "%",        1.0,    0.0,  0,    255,        0 ; Values for the cranking enrichment curve

        rotaryType          = bits ,  U08,       8, [0:1],           "FC", "FD", "RX8", "INVALID"
        stagingEnabled      = bits ,  U08,       8, [2:2],           "Off","On"
        stagingMode         = bits ,  U08,       8, [3:3],           "Table","Automatic"
        unused11-8e         = bits ,  U08,       8, [4:4],           "Off","On"
        unused11-8f         = bits ,  U08,       8, [5:5],           "Off","On"
        unused11-8g         = bits ,  U08,       8, [6:6],           "Off","On"
        unused11-8h         = bits ,  U08,       8, [7:7],           "Off","On"

        rotarySplitValues   = array,  U08,       9, [8],   "degrees", 1.0,    0.0,   0.0,     40,         0
#if SPEED_DENSITY
        rotarySplitBins     = array,  U08,      17, [8],     "kPa",  2.0,    0.0,   0.0,     511.0,      0
#elif ALPHA_N
        rotarySplitBins     = array,  U08,      17, [8],     "TPS",  2.0,    0.0,   0.0,     100.0,      0
#endif
        boostSens           = scalar, U16,      25,      "",       1, 0, 0, 5000, 0
        boostIntv           = scalar, U08,      27,      "ms",     1, 0,  0,  250, 0
        stagedInjSizePri    = scalar, U16,      28,      "cc/min",       1, 0, 0, 1500, 0
        stagedInjSizeSec    = scalar, U16,      30,      "cc/min",       1, 0, 0, 1500, 0
<<<<<<< HEAD
		
		flexBoostBins = array,  U08,      32, [6],     "%",    1.0,       0.0,   0.0,     250.0,    0
		; The boost range is obviously arbitrary since int16_t has ~32k in both directions
		flexBoostAdj  = array,  S16,      38, [6],     "kPa",  1.0,       0.0,   -500.0,  500.0,    0
		flexFuelBins  = array,  U08,      50, [6],     "%",    1.0,       0.0,   0.0,     250.0,    0
		flexFuelAdj   = array,  U08,      56, [6],     "%",    1.0,       0.0,   0.0,     250.0,    0
		flexAdvBins   = array,  U08,      62, [6],     "%",    1.0,       0.0,   0.0,     250.0,    0
		flexAdvAdj    = array,  U08,      68, [6],     "Deg",  1.0,       0.0,   0.0,     250.0,    0
	
        unused11_68_192     = array,  U08,      69,[123],     "RPM",  100.0,  0.0,   100,     25500,      0
=======
        lnchCtrlTPS         = scalar, U08,      32,      "%TPS",         1, 0, 0, 100, 0
		
        unused11_32_192     = array,  U08,      33, [158],     "RPM",  100.0,  0.0,   100,     25500,      0
>>>>>>> 26409086

;-------------------------------------------------------------------------------

[ConstantsExtensions]
    requiresPowerCycle = nCylinders
    requiresPowerCycle = pinLayout
    requiresPowerCycle = fanPin
    requiresPowerCycle = reqFuel
    requiresPowerCycle = numTeeth
    requiresPowerCycle = missingTeeth
	requiresPowerCycle = trigPatternSec
    requiresPowerCycle = injOpen
    requiresPowerCycle = IgInv
    requiresPowerCycle = fanInv
    requiresPowerCycle = boostEnabled
    requiresPowerCycle = vvtEnabled
;	requiresPowerCycle = vvtChannels
    requiresPowerCycle = boostFreq
    requiresPowerCycle = vvtFreq
    requiresPowerCycle = idleFreq
    requiresPowerCycle = sparkMode
    requiresPowerCycle = launchPin
    requiresPowerCycle = launchEnable
    requiresPowerCycle = launchHiLo
    requiresPowerCycle = flexEnabled
    requiresPowerCycle = oddfire2
    requiresPowerCycle = oddfire3
    requiresPowerCycle = oddfire4
    requiresPowerCycle = iacCLminDuty
    requiresPowerCycle = iacCLmaxDuty
    requiresPowerCycle = useExtBaro
    requiresPowerCycle = baroPin
    requiresPowerCycle = rotaryType
    requiresPowerCycle = stagedInjSizePri
    requiresPowerCycle = stagedInjSizeSec
    requiresPowerCycle = stagingEnabled

    defaultValue = pinLayout,   1
    defaultValue = TrigPattern, 0
    defaultValue = useResync,   1
	defaultValue = trigPatternSec,  0
    defaultValue = sparkMode,   0
    defaultValue = indInjAng,   0
    defaultValue = inj1Ang,     355
    defaultValue = inj2Ang,     355
    defaultValue = inj3Ang,     355
    defaultValue = inj4Ang,     355
    defaultValue = nInjectors,  4
    defaultValue = dutyLim,     100
    defaultValue = mapMin,      10
    defaultValue = mapMax,      260
    defaultValue = baroMin,      10
    defaultValue = baroMax,      260
    defaultValue = fpPrime,     3
    defaultValue = TrigFilter,  0
    defaultValue = ignCranklock,0
    defaultValue = multiplyMAP, 0
    defaultValue = includeAFR,  0
    defaultValue = stoich,      14.7
    defaultValue = flexEnabled, 0
    defaultValue = oddfire2,    0
    defaultValue = oddfire3,    0
    defaultValue = oddfire4,    0
    defaultValue = flexFreqLow, 50
    defaultValue = flexFreqHigh,150
    defaultValue = flexFuelLow, 100
    defaultValue = flexFuelHigh,163
    defaultValue = flexAdvLow,  0
    defaultValue = flexAdvHigh, 13
    defaultValue = flexBoostLow,0
    defaultValue = flexBoostHigh,0
    defaultValue = fuelPumpPin, 0
    defaultValue = fanPin,      0
    defaultValue = iacCLminDuty,0
    defaultValue = iacCLmaxDuty,100
    defaultValue = boostMinDuty,0
    defaultValue = boostMaxDuty,100
    defaultValue = boostSens,   2000
    defaultValue = boostIntv,   30
    defaultValue = sparkDur,    1.0
	  defaultValue = speeduino_tsCanId, 0
	  defaultValue = true_address, 256
	  defaultValue = realtime_base_address, 336
    defaultValue = VVTasOnOff,  0
    defaultValue = stagingEnabled, 0
	defaultValue = lnchCtrlTPS, 0
	 ; defaultValue = obd_address, 0

    ;Default pins
    defaultValue = fanPin,      0
    defaultValue = vvtPin,      0
    defaultValue = launchPin,   0
    defaultValue = boostPin,    0
    defaultValue = fuelPumpPin, 0
    defaultValue = tachoPin,    0
    defaultValue = perToothIgn, 0
[Menu]

   ;----------------------------------------------------------------------------
   ;  There are five pre-defined values that may be used to define your menus.
   ;  The first four allow access to the "standard" dialog boxes, the last one
   ;  merely draws a separator (horizontal line) in the menu.
   ;
   ;     std_constants
   ;     std_enrichments
   ;     std_realtime
   ;     std_warmup
   ;
   ;     std_separator
   ;
   ;  If you use any of the std_constants, std_enrichments or std_warmup
   ;  editors, they may be optionally suffixed with a page number (only
   ;  useful for multi-page code variants), which causes them to edit the
   ;  specified page.  If you leave off the page specifier, they edit logical
   ;  page one as specified in the Constants section.
   ;
   ;  There are four special menu names, which when used append to the standard
   ;  menus of the same name instead of creating a new one.  The menu names
   ;  are "File", "Communications", "Tools" and "Help".
   ;
   ;----------------------------------------------------------------------------

menuDialog = main

   menu = "Settings"
      subMenu = engine_constants,   "Engine Constants"
      subMenu = injChars,           "Injector Characteristics"
      subMenu = triggerSettings,    "Trigger Setup"
      ;subMenu = OLED,               "OLED Setup"
      subMenu = airdensity_curve,   "IAT Density"


   menu = "&Tuning"
      subMenu = std_realtime,       "Realtime Display"
      subMenu = accelEnrichments,   "Acceleration Enrichment"
      subMenu = egoControl,         "AFR/O2", 3
      subMenu = RevLimiterS,        "Limiters",       2
      subMenu = flexFueling,        "Flex Fuel",        2
      subMenu = veTableDialog,      "VE Table",       0
      subMenu = sparkTbl,           "Spark Table",    2
      subMenu = afrTable1Tbl,        "AFR Table",       5
      subMenu = std_separator
      subMenu = inj_trimad,         "Sequential fuel trim", 9
      subMenu = stagingTableDialog, "Staged Injection", 10

   menu = "&Spark"
      subMenu = sparkSettings,      "Spark Settings"
      subMenu = sparkTbl,           "Spark Table", 2
      subMenu = dwellSettings,      "Dwell settings"
      subMenu = dwell_correction_curve, "Dwell Compensation"
      subMenu = iat_retard_curve,        "&IAT Retard"
      subMenu = rotary_ignition,        "Rotary Ignition",    { sparkMode == 4 }

   menu = "&Starting/Idle"
        subMenu = crankPW,              "Cranking Settings"
        subMenu = warmup,               "Warmup Enrichment"
        subMenu = std_separator
        subMenu = idleSettings,         "Idle Control"
        subMenu = iacClosedLoop_curve,  "Idle - Closed loop targets", 7, { iacAlgorithm == 3 || iacAlgorithm == 5 }
        subMenu = iacPwm_curve,         "Idle - PWM Duty Cycle", 7, { iacAlgorithm == 2 }
        subMenu = iacPwmCrank_curve,    "Idle - PWM Cranking Duty Cycle", 7, { iacAlgorithm == 2 }
        subMenu = iacStep_curve,        "Idle - Stepper Motor", 7, { iacAlgorithm == 4 }
        subMenu = iacStepCrank_curve,   "Idle - Stepper Motor Cranking", 7, { iacAlgorithm == 4 }

    menu = "&Accessories"
        subMenu = fanSettings,          "Thermo Fan"
        subMenu = LaunchControl,        "Launch Control / Flat Shift"
        subMenu = fuelpump,             "Fuel Pump"
        subMenu = std_separator
        subMenu = boostSettings,        "Boost Control"
        subMenu = boostTbl,             "Boost target", 8,  { boostEnabled }
        subMenu = std_separator
        subMenu = vvtSettings,          "VVT Control"
        subMenu = vvtTbl,               "VVT duty cycle", 8,  { vvtEnabled }
        subMenu = std_separator
        subMenu = tacho,                "Tacho Output"

        subMenu = std_separator

		#if CAN_COMMANDS
        subMenu = can_serial3IO,        "Canbus/Secondary Serial IO Interface"
		subMenu = std_separator
        subMenu = Canin_config,         "External Data Input Configuration", {enable_canbus}
		    ;subMenu = std_separator
		    ;subMenu = Canout_config, "Canbus Output Configuration"
		#else
		subMenu = serial3IO,                "Secondary Serial IO Interface"
		#endif

  menuDialog = main
   menu = "T&ools"
      subMenu = mapCal,           "Calibrate MAP"
      subMenu = std_ms2gentherm,  "Calibrate Temperature Sensors", 0
      subMenu = std_ms2geno2,     "Calibrate AFR Sensor", 0

   menuDialog = main
      menu = "3D &Tuning Maps"
        subMenu = veTable1Map,    "Fuel Table"
        subMenu = sparkMap,       "Spark Table", 3
        subMenu = afrTable1Map,   "AFR Target Table"

#if enablehardware_test
   menuDialog = main
	  menu = "Hardware Testing"
		subMenu = outputtest1, "Test Output Hardware"
#endif

		menu = "Help"
        subMenu = helpGeneral,     "Speeduino Help"
;-------------------------------------------------------------------------------

[SettingContextHelp]
; constantName = "Help Text"
; These provide the context help in the dialog when these variables are used
  nCylinders  = "Cylinder count"
  alternate   = "Whether or not the injectors should be fired at the same time. This setting is ignored when Sequential is selected below, however it will still affect the req_fuel value."
  engineType  = "Engines with an equal number of degrees between all firings (This is most engines) should select Even fire. Some 2 and 6 cylinder engines are Odd fire however."
  twoStroke   = "Four-Stroke (most engines), Two-stroke."
  nInjectors  = "Number of primary injectors."
  mapSample   = "The method used for calculating the MAP reading\nFor 1-2 Cylinder engines, Cycle Minimum is recommended.\nFor more than 2 cylinders Cycle Average is recommended"
  stoich      = "The stoichiometric ration of the fuel being used. For flex fuel, choose the primary fuel"
	injLayout   = "The injector layout and timing to be used. Options are: \n 1. Paired - 2 injectors per output. Outputs active is equal to half the number of cylinders. Outputs are timed over 1 crank revolution. \n 2. Semi-sequential: Same as paired except that injector channels are mirrored (1&4, 2&3) meaning the number of outputs used are equal to the number of cylinders. Only valid for 4 cylinders or less. \n 3. Banked: 2 outputs only used. \n 4. Sequential: 1 injector per output and outputs used equals the number of cylinders. Injection is timed over full cycle. "

	TrigPattern = "The type of input trigger decoder to be used."
	useResync   = "If enabled, sync will be rechecked once every full cycle from the cam input. This is good for accuracy, however if your cam input is noisy then this can cause issues."
	trigPatternSec  = "Cam mode/type also known as Secondary Trigger Pattern."
  numTeeth    = "Number of teeth on Primary Wheel."
  TrigSpeed   = "Primary trigger speed."
  missingTeeth= "Number of Missing teeth on Primary Wheel."
  TrigAng     = "The Angle ATDC when tooth No:1 on the primary wheel passes the primary sensor."
  TrigAngMul  = "A multiplier used by non-360 degree tooth wheels (i.e. Wheels where the tooth count doesn't divide evenly into 360. Usage: (360 * <multiplier>) / tooth_count = Whole number"
  SkipCycles   = "The number of revolutions that will be skipped during cranking before the injectors and coils are fired."
	TrigEdge    = "The Trigger edge of the primary sensor.\nLeading.\nTrailing."
	TrigEdgeSec = "The Trigger edge of the secondary (Cam) sensor.\nLeading.\nTrailing."
	TrigFilter  = "Tuning of the trigger filter algorithm. The more aggressive the setting, the more noise will be removed, however this increases the chance of some true readings being filtered out (False positive). Medium is safe for most setups. Only select 'Aggressive' if no other options are working"

	sparkMode   = "Wasted Spark: Ignition outputs are on the channels <= half the number of cylinders. Eg 4 cylinder outputs on IGN1 and IGN2.\nSingle Channel: All ignition pulses are output on IGN1.\nWasted COP: Ignition pulses are output on all ignition channels up to the number of cylinders. Eg 4 cylinder outputs on all ignition channels. No valid for >4 cylinders"
	IgInv       = "Whether the spark fires when the ignition signal goes high or goes low. Nearly all ignition systems use 'Going Low' but please verify this as damage to coils can result from the incorrect selection. (NOTE: THIS IS NOT MEGASQUIRT. THIS SETTING IS USUALLY THE OPPOSITE OF WHAT THEY USE!)"
  sparkDur    = "The duration of the spark at full dwell. Typically around 1ms"

	fanInv      = ""
	fanHyster   = "The number of degrees of hysteresis to be used in controlling the fan. Recommended values are between 2 and 5"

	taeTime     = "The duration of the acceleration enrichment"

	iacChannels = "The number of output channels used for PWM valves. Select 1 for 2-wire valves or 2 for 3-wire valves."
	iacStepTime = "Pause time between each step. Values that are too low can cause the motor to behave erratically or not at all"
    iacStepHome = "Homing steps to perform on startup. Must be greater than the fully open steps value"
	iacStepHyster = "The minimum number of steps to move in any one go."
	iacAlgorithm = "Selects method of idle control.\nNone = no idle control valve.\nOn/Off valve.\nPWM valve (2,3 wire).\nStepper Valve (4,6,8 wire)."
	iacPWMdir   = "Normal PWM valves increase RPM with higher duty. If RPM decreases with higher duty then select Reverse"
	iacCLminDuty= "When using closed loop idle control, this is the minimum duty cycle that the PID loop will allow. Combined with the maximum value, this specifies the working range of your idle valve"
	iacCLmaxDuty= "When using closed loop idle control, this is the maximum duty cycle that the PID loop will allow. Combined with the minimum value, this specifies the working range of your idle valve"
	iacFastTemp = "Below this temperature, the idle output will be high (On). Above this temperature, it will turn off."

	oddfire2    = "The ATDC angle of channel 2 for oddfire engines. This is relative to the TDC angle of channel 1"
    oddfire3    = "The ATDC angle of channel 3 for oddfire engines. This is relative to the TDC angle of channel 1 (NOT channel 2)"
    oddfire4    = "The ATDC angle of channel 4 for oddfire engines. This is relative to the TDC angle of channel 1 (NOT channel 3)"

	dfcoRPM     = "The RPM above which DFCO will be active. Typically set a few hundred RPM above maximum idle speed"
    dfcoHyster  = "Hysteresis for DFCO RPM. 200-300 RPM is typical for this, however a higher value may be needed if the RPM is fluctuating around the cutout speed"
    dfcoTPSThresh= "The TPS value below which DFCO will be active. Typical value is 5%-10%, but higher may be needed if TPS signal is noisy"

    launchPin   = "The ARDUINO pin that the clutch switch is connected to. This is NOT the pin on the connector, but the pin it relates to on the arduino"
    ignBypassPin = "The ARDUINO pin that the ignition bypass is connected to. This is NOT the pin on the connector, but the pin it relates to on the arduino"
    ignBypassEnable = "If turned on, a ground signal will be output during cranking on the specified pin. This is used to bypass the Speeduino ignition control during cranking."
    ignCranklock = "On certain low resolution ignition patterns, the cranking timing can be locked to occur when a pulse is recieved."

    multiplyMAP = "If enabled, the MAP reading is included directly into the pulsewidth calculation by multiplying the VE lookup value by the MAP:Baro ratio. This results in a flatter VE table that can be easier to tune in some instances. VE table must be retuned when this value is changed."
    includeAFR  = "When enabled, the current AFR reading is incorporated directly in the pulsewidth calculation as a percentage of the current target ratio. VE table must be retuned when this value is changed. "
    useExtBaro  = "By Default, Speeduino will measure barometric pressure upon startup. Optionally however, a 2nd pressure sensor can be used to perform live barometric readings whilst the system is on."

    flexEnabled = "Turns on readings from the Flex sensor and enables the below adjustments"
    flexFreqLow = "The frequency of the sensor at 0% ethanol (50Hz for standard GM/Continental sensor)"
    flexFreqHigh = "The frequency of the sensor at 100% ethanol (150Hz for standard GM/Continental sensor)"
    flexFuelLow = "Fuel % to be used for the lowest ethanol reading (Typically 100%. ie No adjustment)"
    flexFuelHigh = "Fuel % to be used for the highest ethanol reading (Typically 163% for 100% ethanol)"
    flexAdvLow = "Additional advance (in degrees) at lowest ethanol reading (Typically 0)"
    flexAdvHigh = "Additional advance (in degrees) at highest ethanol reading (Typically 10-20 degrees)"
    flexBoostHigh = "This amount that will be added to the boost target at E100. Between E0 and E100, the amount added to the boost target will be scaled from 0 to this value"
    flexBoostLow = "Typically should be set to 0, but can be used to lower boost at E0 if the bast tune is setup with some ethanol"

    flatSArm    = "The RPM switch point that determines whether an eganged clutch is for launch control or flat shift. Below this figure, an engaged clutch is considered to be for launch, above this figure an active clutch input will be considered a flat shift. This should be set at least several hundred RPM above idle"
    flatSSoftWin= "The number of RPM below the flat shift point where the softlimit will be applied (aka Soft limit window). Recommended values are 200-1000"
    flatSRetard = "The absolute timing (BTDC) that will be used when within the soft limit window"
    hardCutType = "How hard cuts should be performed for rev/launch limits. Full cut will stop all ignition events, Rolling cut will step through all ignition outputs, only cutting 1 per revolution"

	#if CAN_COMMANDS
	enable_canbus = "This Enables either the secondary serial port or output via internal Can module. Secondary serial is serial3 on mega2560 processor, and Serial2 on STM32 and Teensy processor "
	#else
	enable_canbus = "This Enables the IO on the secondary serial port. This is serial3 on mega2560 processor, and Serial2 on STM32 and Teensy processor "
	#endif
	;speeduino_tsCanId = "This is the TsCanId that the Speeduino ECU will respond to. This should match the main controller CAN ID in project properties if it is connected directy to TunerStudio, Otherwise the device ID if connected via CAN passthrough"
	true_address = "This is the 11bit Can address of the Speeduino ECU "
    realtime_base_address = "This is the 11bit CAN address of the realtime data broadcast from the Speeduino ECU. This MUST be at least 0x16 greater than the true address"
	;obd_address = "The 11bit Can address that the Speeduino ECU responds to for OBD2 diagnostic requests"
	caninput_sel0 = "This Enables CAN data input channel 0 "
	caninput_sel1 = "This Enables CAN data input channel 1 "
	caninput_sel2 = "This Enables CAN data input channel 2 "
	caninput_sel3 = "This Enables CAN data input channel 3 "
	caninput_sel4 = "This Enables CAN data input channel 4 "
	caninput_sel5 = "This Enables CAN data input channel 5 "
	caninput_sel6 = "This Enables CAN data input channel 6 "
	caninput_sel7 = "This Enables CAN data input channel 7 "
    caninput_sel8 = "This Enables CAN data input channel 8 "
 	caninput_sel9 = "This Enables CAN data input channel 9 "
 	caninput_sel10 = "This Enables CAN data input channel 10 "
 	caninput_sel11 = "This Enables CAN data input channel 11 "
 	caninput_sel12 = "This Enables CAN data input channel 12 "
 	caninput_sel13 = "This Enables CAN data input channel 13 "
 	caninput_sel14 = "This Enables CAN data input channel 14 "
 	caninput_sel15 = "This Enables CAN data input channel 15 "
 	caninput_source_can_address0 = "The source 11bit CAN address of the data for channel 0"
 	caninput_source_can_address1 = "The source 11bit CAN address of the data for channel 1"
 	caninput_source_can_address2 = "The source 11bit CAN address of the data for channel 2"
 	caninput_source_can_address3 = "The source 11bit CAN address of the data for channel 3"
 	caninput_source_can_address4 = "The source 11bit CAN address of the data for channel 4"
 	caninput_source_can_address5 = "The source 11bit CAN address of the data for channel 5"
 	caninput_source_can_address6 = "The source 11bit CAN address of the data for channel 6"
 	caninput_source_can_address7 = "The source 11bit CAN address of the data for channel 7"
 	caninput_source_can_address8 = "The source 11bit CAN address of the data for channel 8 "
 	caninput_source_can_address9 = "The source 11bit CAN address of the data for channel 9"
 	caninput_source_can_address10 = "The source 11bit CAN address of the data for channel 10"
 	caninput_source_can_address11 = "The source 11bit CAN address of the data for channel 11"
 	caninput_source_can_address12 = "The source 11bit CAN address of the data for channel 12"
 	caninput_source_can_address13 = "The source 11bit CAN address of the data for channel 13"
 	caninput_source_can_address14 = "The source 11bit CAN address of the data for channel 14"
 	caninput_source_can_address15 = "The source 11bit CAN address of the data for channel 15"
 	caninput_source_start_byte0 = "The Starting byte the data begins at for channel 0"
 	caninput_source_start_byte1 = "The Starting byte the data begins at for channel 1"
 	caninput_source_start_byte2 = "The Starting byte the data begins at for channel 2"
 	caninput_source_start_byte3 = "The Starting byte the data begins at for channel 3"
 	caninput_source_start_byte4 = "The Starting byte the data begins at for channel 4"
 	caninput_source_start_byte5 = "The Starting byte the data begins at for channel 5"
 	caninput_source_start_byte6 = "The Starting byte the data begins at for channel 6"
 	caninput_source_start_byte7 = "The Starting byte the data begins at for channel 7"
 	caninput_source_start_byte8 = "The Starting byte the data begins at for channel 8"
 	caninput_source_start_byte9 = "The Starting byte the data begins at for channel 9"
 	caninput_source_start_byte10 = "The Starting byte the data begins at for channel 10"
 	caninput_source_start_byte11 = "The Starting byte the data begins at for channel 11"
 	caninput_source_start_byte12 = "The Starting byte the data begins at for channel 12"
 	caninput_source_start_byte13 = "The Starting byte the data begins at for channel 13"
 	caninput_source_start_byte14 = "The Starting byte the data begins at for channel 14"
 	caninput_source_start_byte15 = "The Starting byte the data begins at for channel 15"
 	caninput_source_num_bytes0 = "The number of bytes the data is made from starting at selected start byte number"
 	caninput_source_num_bytes1 = "The number of bytes the data is made from starting at selected start byte number"
 	caninput_source_num_bytes2 = "The number of bytes the data is made from starting at selected start byte number"
 	caninput_source_num_bytes3 = "The number of bytes the data is made from starting at selected start byte number"
 	caninput_source_num_bytes4 = "The number of bytes the data is made from starting at selected start byte number"
 	caninput_source_num_bytes5 = "The number of bytes the data is made from starting at selected start byte number"
 	caninput_source_num_bytes6 = "The number of bytes the data is made from starting at selected start byte number"
 	caninput_source_num_bytes7 = "The number of bytes the data is made from starting at selected start byte number"
 	caninput_source_num_bytes8 = "The number of bytes the data is made from starting at selected start byte number"
 	caninput_source_num_bytes9 = "The number of bytes the data is made from starting at selected start byte number"
 	caninput_source_num_bytes10 = "The number of bytes the data is made from starting at selected start byte number"
 	caninput_source_num_bytes11 = "The number of bytes the data is made from starting at selected start byte number"
 	caninput_source_num_bytes12 = "The number of bytes the data is made from starting at selected start byte number"
 	caninput_source_num_bytes13 = "The number of bytes the data is made from starting at selected start byte number"
 	caninput_source_num_bytes14 = "The number of bytes the data is made from starting at selected start byte number"
 	caninput_source_num_bytes15 = "The number of bytes the data is made from starting at selected start byte number"

	cmdEnableTestMode = "Click this to enable test mode. This will not be available if the engine is running"
	cmdStopTestMode = "Click this to disable test mode"
	cmdtestinj150dc = "this will cycle the output at 50% Duty cycle"
	cmdtestinj250dc = "this will cycle the output at 50% Duty cycle"
	cmdtestinj350dc = "this will cycle the output at 50% Duty cycle"
	cmdtestinj450dc = "this will cycle the output at 50% Duty cycle"
	cmdtestspk150dc = "this will cycle the output at 50% Duty cycle"
	cmdtestspk250dc = "this will cycle the output at 50% Duty cycle"
	cmdtestspk350dc = "this will cycle the output at 50% Duty cycle"
	cmdtestspk450dc = "this will cycle the output at 50% Duty cycle"

  boostIntv       = "The closed loop control interval will run every this many ms. Generally values between 50% and 100% of the valve frequency work best"
  VVTasOnOff      = "Whether or not the VVT table should be treated as on and off control only. If you are using the VVT map to control a switch, this should be Yes. If you are using the VVT control to drive a PWM signal, this should be No"

  stagedInjSizePri= "Size of the primary injectors. The sum of the Pri and Sec injectors values MUST match the value used in the req_fuel calculation"
  stagedInjSizeSec= "Size of the secondary injectors. The sum of the Pri and Sec injectors values MUST match the value used in the req_fuel calculation"

[UserDefined]

; Enhanced TunerStudio dialogs can be defined here
; MegaTune will over look this section
; These dialogs will over-ride those in the UserDefined Section
; User defined ar loaded first, then if one by the same name is defiend here,
; it will replace the MegaTune definition

; dialog = name,   Title, Layout
;
; valid options for layout are xAxis, yAxis, border
; for an xAxis, each field added will be added from right to left
; A yAxis layout will add fields from top to bottom
; A border layout will expect an additional constraint to determine placement
; valid border constraints are north, South, East, West, Center
; all 5 do not need to be filled.

; The field name can be either a constant reference, or a reference to another
; dialog which will be added.
; dialogs can be nested and can be mixed with fields

    dialog = engine_constants_southwest, "Speeduino Board"
        field = "Stoichiometric ratio", stoich
        field = "Injector Layout",      injLayout,           { nCylinders <= 4 }
        field = "Board Layout",         pinLayout
        field = "MAP Sample method",    mapSample

    dialog = engine_constants_west, ""
        panel = std_injection, North
        panel = engine_constants_southwest

    dialog = engine_constants_northeast, "Oddfire Angles"
        field = "Channel 2 angle", oddfire2,                { engineType == 1 }
        field = "Channel 3 angle", oddfire3,                { engineType == 1 && nCylinders >= 3 }
        field = "Channel 4 angle", oddfire4,                { engineType == 1 && nCylinders >= 4 }

    dialog = engine_constants_east, ""
        panel = engine_constants_northeast, North
        field = ""

    dialog = engine_constants, "", border
        panel = engine_constants_west, West
        panel = engine_constants_east, East

# Flex fuel stuff
    dialog = flexFueling, "Flex Fuel"
        field = "Flex sensor",          flexEnabled

    dialog = flexFuelSettings, "", yAxis
        field = "Flex Fuel Sensor ",         flexEnabled
	    field = "Low (E0) ", flexFreqLow, {flexEnabled}
	    field = "High (E100) ", flexFreqHigh, {flexEnabled}

	dialog = flexFuelWest, "", border
		 panel = flexFuelSettings, North

	dialog = flexCurves, "", indexCard
		panel = flex_fuel_curve, { flexEnabled }
		panel = flex_adv_curve,  { flexEnabled }
		panel = flex_boost_curve,{ flexEnabled && boostEnabled }

    dialog = flexFueling, "Fuel Sensor Settings", border
        topicHelp = "http://speeduino.com/wiki/index.php/Flex_Fuel"
        panel = flexFuelWest, West
		panel = flexCurves, Center		

    dialog = tacho, "Tacho"
        field = "Output pin",           tachoPin
        field = "Output speed",         tachoDiv

    dialog = accelEnrichments_center, ""
      field = "TPSdot Threshold", tpsThresh
      field = "Accel Time", taeTime

    dialog = accelEnrichments_south, "Decelleration Fuel Cutoff (DFCO)"
      field = "Enabled", dfcoEnabled
      field = "TPS Threshold", dfcoTPSThresh,                     { dfcoEnabled }
      field = "Cutoff RPM", dfcoRPM,                           { dfcoEnabled }
      field = "RPM Hysteresis", dfcoHyster,                       { dfcoEnabled }

    dialog = accelEnrichments_north_south, ""
      liveGraph = pump_ae_Graph, "AE Graph"
            graphLine = afr
            graphLine = TPSdot, "%", -2000, 2000, auto, auto

    dialog = accelEnrichments_north, "", xAxis
      panel = time_accel_tpsdot_curve

    dialog = accelEnrichments, "Acceleration Enrichment"
        topicHelp = "http://speeduino.com/wiki/index.php/Acceleration_Wizard"
        panel = accelEnrichments_north, North
        panel = accelEnrichments_north_south, Center
        panel = accelEnrichments_center, Center
        panel = accelEnrichments_south, South

    dialog = veTableDialog_north, ""
        panel = veTable1Tbl

    dialog = veTableDialog_south, ""
        field = "Multiply VE value by MAP:Baro ratio", multiplyMAP
        field = "Multiply by ratio of AFR to Target AFR", includeAFR,         { egoType == 2 }

    dialog = veTableDialog, "VE Table"
        panel = veTableDialog_north, North
        panel = veTableDialog_south, South

   dialog = injChars, "Injector Characteristics"
      field = "Injector Open Time",         injOpen
      field = "Injector close angle"
      field = "",                           inj1Ang,        { indInjAng == 0 }
      field = "Individual channel setting", indInjAng
      field = "Channel 1",                  inj1Ang,        { indInjAng }
      field = "Channel 2",                  inj2Ang,        { nCylinders > 1 && indInjAng }
      field = "Channel 3",                  inj3Ang,        { indInjAng && (nCylinders > 4 || nCylinders == 3 || ((nCylinders == 4) && (injLayout == 3))) }
      field = "Channel 4",                  inj4Ang,        { indInjAng && (nCylinders > 6 || ((nCylinders == 4) && (injLayout == 3))) }
      field = "Injector Duty Limit",        dutyLim
      panel = injector_voltage_curve

    dialog = egoControl, ""
        topicHelp = "http://speeduino.com/wiki/index.php/AFR/O2"
        field = "Sensor Type",            egoType
        field = "Algorithm",              egoAlgorithm,       { egoType }
        field = "Ignition Events per Step",  egoCount,        { egoType && (egoAlgorithm < 3) }
        field = "Controller Auth +/-",    egoLimit,           { egoType && (egoAlgorithm < 3) }
        field = "Only correct above:",    ego_min,    { egoType && (egoAlgorithm < 3) }
        field = "and correct below:",     ego_max,    { egoType && (egoAlgorithm < 3) }

        field = "Active Above Coolant", egoTemp,              { egoType && (egoAlgorithm < 3) }
        field = "Active Above RPM",          egoRPM,          { egoType && (egoAlgorithm < 3) }
        field = "Active Below TPS",          egoTPSMax,      { egoType && (egoAlgorithm < 3) }
        field = "EGO delay after start",     ego_sdelay,      { (egoAlgorithm < 3) }
        field = "PID Proportional Gain",  egoKP,              { egoType && (egoAlgorithm == 2) }
        field = "PID Integral",           egoKI,              { egoType && (egoAlgorithm == 2) }
        field = "PID Derivative",         egoKD,              { egoType && (egoAlgorithm == 2) }

    dialog = fanSettings,"Fan Settings",7
        field = "Fan Mode",    		 fanEnable
        field = "Fan output pin",   fanPin, { fanEnable }
        field = "Fan Output Inverted",    fanInv	, { fanEnable }
        field = "Fan temperature SP",  		 fanSP, { fanEnable }
        field = "Fan hysteresis", 		 fanHyster, { fanEnable }

    dialog = stepper_idle, "Stepper Idle"
        field = "Step time (ms)",       iacStepTime,            { iacAlgorithm == 4 || iacAlgorithm == 5 }
        field = "Home steps",           iacStepHome,            { iacAlgorithm == 4 || iacAlgorithm == 5 }
        field = "Minimum Steps",		iacStepHyster,			{ iacAlgorithm == 4 || iacAlgorithm == 5 }

    dialog = pwm_idle, "PWM Idle"
        field = "Number of outputs",    iacChannels,            { iacAlgorithm == 2 || iacAlgorithm == 3 }
    	field = "Idle valve frequency",	idleFreq,				{ iacAlgorithm == 2 || iacAlgorithm == 3 }
    	field = "Idle valve direction", iacPWMdir,				{ iacAlgorithm == 2 || iacAlgorithm == 3 }

    dialog = closedloop_idle, "Closed loop Idle"
        field = "P",                    idleKP,                 { iacAlgorithm == 3 || iacAlgorithm == 5 }
        field = "I",                    idleKI,                 { iacAlgorithm == 3 || iacAlgorithm == 5 }
        field = "D",                    idleKD,                 { iacAlgorithm == 3 || iacAlgorithm == 5 }
        field = "Minimum valve duty",   iacCLminDuty,           { iacAlgorithm == 3 }
        field = "Maximum valve duty",   iacCLmaxDuty,           { iacAlgorithm == 3 }

    dialog = idleSettings, "Idle Settings"
	      topicHelp = "http://speeduino.com/wiki/index.php/Idle"
	      field = "Idle control type",    iacAlgorithm
        field = "#Fast Idle"
        field = "Fast idle temp",       iacFastTemp,            { iacAlgorithm == 1 }
        panel = pwm_idle
        panel = stepper_idle
        panel = closedloop_idle

    dialog = fuelpump, "Fuel pump"
        field = "Fuel pump pin",                    fuelPumpPin
        field = "Fuel pump prime duration",         fpPrime

    dialog = crankingEnrichDialog, "Cranking Enrichment", yAxis
        panel = cranking_enrich_curve

    dialog = crankingIgnOptions, "Cranking Timing", yAxis
        field = "Cranking advance Angle",       CrankAng
        field = "Cranking bypass", ignBypassEnable
        field = "Bypass output pin", ignBypassPin               { ignBypassEnable }
        field = "Fix cranking timing with trigger", ignCranklock,   { TrigPattern == 1 || TrigPattern == 4 || TrigPattern == 10 || TrigPattern == 9 }

    dialog = crankingOptions, "", yAxis
        field = "Cranking RPM (Max)", crankRPM
        field = "Flood Clear level", tpsflood
        field = ""
        field = "Fuel pump prime duration", fpPrime
        field = "Priming Pulsewidth", primePulse

    dialog = crankPW, "Cranking Settings", yAxis
        topicHelp = "http://speeduino.com/wiki/index.php/Cranking"
        panel = crankingOptions, North
        panel = crankingEnrichDialog, Center
        panel = crankingIgnOptions, South


    dialog = aseSettings, "Afterstart Enrichment"
        field = "Enrichment %", asePct
        field = "Number of Sec to run", aseCount


    dialog = triggerSettings,"Trigger Settings",4
        topicHelp = "http://speeduino.com/wiki/index.php/Decoders"
        field = "Trigger Pattern",                TrigPattern
        field = "Primary base teeth",             numTeeth,       { TrigPattern == 0 || TrigPattern == 2 || TrigPattern == 11 }
        field = "Primary trigger speed",          TrigSpeed,      { TrigPattern == 0 }
        field = "Missing teeth",                  missingTeeth,   { TrigPattern == 0 }
        field = "Secondary teeth",                missingTeeth,   { TrigPattern == 2 }
        field = "Trigger angle multiplier",       TrigAngMul,     { TrigPattern == 11 }
        field = "Trigger Angle ",                 TrigAng
        field = "This number represents the angle ATDC when "
        field = "tooth #1 passes the primary sensor."
        field = ""
        field = "Skip Revolutions",              SkipCycles
        field = "Note: This is the number of revolutions that will be skipped during"
        field = "cranking before the injectors and coils are fired"
        field = "Trigger edge",                   TrigEdge
        field = "Secondary trigger edge",         TrigEdgeSec,  { TrigPattern == 0 || TrigPattern == 2 || TrigPattern == 9 || TrigPattern == 12 } ;Missing tooth, dual wheel and Miata 9905
		field = "Missing Tooth Secondary type"    trigPatternSec,   { TrigPattern == 0 }
        field = "Trigger Filter",                 TrigFilter
        field = "Re-sync every cycle",            useResync,    { TrigPattern == 2 || TrigPattern == 4 || TrigPattern == 7 || TrigPattern == 12 || TrigPattern == 9 } ;Dual wheel, 4G63, Audi 135, Nissan 360, Miata 99-05
        field = ""
        field = "#The below option is EXPERIMENTAL! If unsure what this is, please set to No"
        field = "User per tooth ignition calculation",  perToothIgn,  {TrigPattern == 0 || TrigPattern == 1 || TrigPattern == 2 || TrigPattern == 4 || TrigPattern == 12 || TrigPattern == 16 } ;Only works for missing tooth, distributor, dual wheel, nissan 360, 36-2-2-2

    dialog = sparkSettings,"Spark Settings",4
        field = "Spark output mode",            sparkMode
        field = "Cranking advance Angle",       CrankAng
        field = "Spark Outputs triggers",        IgInv
        field = ""
        field = "Fixed Angle (0 = use map)",  FixAng

    dialog = dwellSettings,                 "Dwell Settings",   4
        topicHelp = "http://speeduino.com/wiki/index.php/Dwell"
        field = "  Cranking dwell",           dwellcrank
        field = "  Running dwell",            dwellrun
        field = "  Spark duration",           sparkDur
        field = ""
        field = "#Note"
        field = "The above times are for 12V. Voltage correction"
        field = "is applied. At higher voltages the time is reduced"
        field = "and when low it is increased"
        field = ""
        field = "Overdwell protection"
        field = "Use Overdwell protection",	useDwellLim
        field = "Max dwell time",             dwellLim,	{ useDwellLim }
        field = "Note: Set the maximum dwell time at least 3ms above"
        field = "your desired dwell time (Including cranking)"

    dialog = rotary_ignition,               "Rotary Ignition",  4
        field = "Ignition Configuration",   rotaryType
        panel = rotaryTrailing_curve

    dialog = boostCut, "Boost Cut"
        field = "Boost Cut",                boostCutType
        field = "Boost Limit",              boostLimit,         { boostCutType }

    dialog = RevLimiterS,                   "Rev Limiter",      4
        topicHelp = "http://speeduino.com/wiki/index.php/Rev_Limits"
        field = "Rev Limiter"
        field = "Soft rev limit",             SoftRevLim
        field = "Soft limit absolute timing", SoftLimRetard
        field = "Soft limit max time",        SoftLimMax
        field = "Hard Rev limit",             HardRevLim
        field = "Hard limiter method",        hardCutType
        panel = boostCut

    dialog = clutchInput,                   "Clutch input"
        field = "Clutch Input Pin",             launchPin,      { launchEnable || flatSEnable }
        field = "Clutch enabled when signal is",launchHiLo,     { launchEnable || flatSEnable }
	      field = "Clutch Pullup Resistor",       lnchPullRes,    { launchEnable || flatSEnable }
	      field = "Launch / Flat Shift switch RPM",flatSArm,      { launchEnable || flatSEnable }

    dialog = LaunchControl,                   "Launch Control / Flat shift",      6
        topicHelp = "http://speeduino.com/wiki/index.php/Launch_Flatshift"
        panel = clutchInput
        ; Launch control
        field = "Launch Control"
        field = "Enable Launch",                launchEnable
		field = "TPS threshold",                lnchCtrlTPS,    { launchEnable }
        field = "Soft rev limit",               lnchSoftLim,    { launchEnable }
        field = "Soft limit absolute timing",   lnchRetard,     { launchEnable }
        field = "Hard rev limit",               lnchHardLim,    { launchEnable }
        field = "Fuel adder during launch",     lnchFuelAdd,    { launchEnable }

        ; Flat shift
        field = "Flat Shift"
        field = "Enable flat shift",            flatSEnable
        field = "Soft rev window",              flatSSoftWin,   { flatSEnable }
        field = "Soft limit absolute timing",   flatSRetard,    { flatSEnable }


    dialog = OLED, "OLED Display", 2
      field = "Display Type",               display
      field = "#Note"
      field = "ECU must be rebooted after changing above value"
      field = "Field 1",                    display1,   { display }
      field = "Field 2",                    display2,   { display }
      field = "Field 3",                    display3,   { display }
      field = "Field 4",                    display4,   { display }
      ;field = "Bar 1",                      displayB1,  { display }
      ;field = "Bar 2",                      displayB2,  { display > 2 }

    dialog = mapCal, "Calibrate MAP"
          field = "#MAP Sensor"
          settingSelector = "Common Pressure Sensors"
             settingOption = "MPX4115",  mapMin=10,   mapMax=118 ; https://www.nxp.com/docs/en/data-sheet/MPX4115.pdf
             settingOption = "MPX4250",  mapMin=10,   mapMax=260 ; https://www.nxp.com/docs/en/data-sheet/MPX4250A.pdf Vout = VCC x (P x 0.004 – 0.04)
             settingOption = "GM 1-BAR", mapMin=10,   mapMax=105 ; https://speeduino.com/wiki/index.php/File:GM_Table.gif
             settingOption = "GM 2-BAR", mapMin=9,  mapMax=208 ; https://speeduino.com/wiki/index.php/File:GM_Table.gif
             settingOption = "GM 3-BAR", mapMin=1,  mapMax=315 ; VOUT = VS*(.00318*P-.00353)
             settingOption = "MPXH6300", mapMin=1,  mapMax=315 ; https://www.nxp.com/docs/en/data-sheet/MPXH6300A.pdf VOUT = VS*(.00318*P-.00353)
             settingOption = "MPX5700", mapMin=-31,  mapMax=746 ; https://www.nxp.com/docs/en/data-sheet/MPX5700.pdf Vout = VS*(0.0012858*P+0.04)
             settingOption = "MPX6400", mapMin=3,  mapMax=416 ; https://www.nxp.com/docs/en/data-sheet/MPXH6400A.pdf VOUT = VS x (0.002421xP–0.00842)
             settingOption = "Denso 079800", mapMin=0,  mapMax=173 ; http://speeduino.com/forum/viewtopic.php?f=18&t=510&p=7023#p7021
             settingOption = "VW/Audi/Porsche 250kPa", mapMin=26,  mapMax=250 ; http://speeduino.com/forum/viewtopic.php?p=17502#p17502

          field =    "kPa At 0.0 Volts",   mapMin
          field =    "kPa At 5.0 Volts",   mapMax

          field = "#Baro Sensor"
          field = "Use external Baro sensor", useExtBaro
          field = "Analog pin to use for ext. Baro sensor", baroPin,  { useExtBaro }

          settingSelector = "Common Pressure Sensors",  { useExtBaro }
             settingOption = "MPX4115",  baroMin=10,   baroMax=118 ; https://www.nxp.com/docs/en/data-sheet/MPX4115.pdf
             settingOption = "MPX4250",  baroMin=10,   baroMax=260 ; https://www.nxp.com/docs/en/data-sheet/MPX4250A.pdf Vout = VCC x (P x 0.004 – 0.04)
             settingOption = "GM 1-BAR", baroMin=10,   baroMax=105 ; https://speeduino.com/wiki/index.php/File:GM_Table.gif
             settingOption = "GM 2-BAR", baroMin=9,  baroMax=208 ; https://speeduino.com/wiki/index.php/File:GM_Table.gif
             settingOption = "GM 3-BAR", baroMin=1,  baroMax=315 ; VOUT = VS*(.00318*P-.00353)
             settingOption = "MPXH6300", baroMin=1,  baroMax=315 ; https://www.nxp.com/docs/en/data-sheet/MPXH6300A.pdf VOUT = VS*(.00318*P-.00353)
             settingOption = "MPX5700", baroMin=-31,  baroMax=746 ; https://www.nxp.com/docs/en/data-sheet/MPX5700.pdf Vout = VS*(0.0012858*P+0.04)
             settingOption = "MPX6400", baroMin=3,  baroMax=416 ; https://www.nxp.com/docs/en/data-sheet/MPXH6400A.pdf VOUT = VS x (0.002421xP–0.00842)
             settingOption = "Denso 079800", baroMin=0,  baroMax=173 ; http://speeduino.com/forum/viewtopic.php?f=18&t=510&p=7023#p7021
             settingOption = "VW/Audi/Porsche 250kPa", baroMin=26,  baroMax=250 ; http://speeduino.com/forum/viewtopic.php?p=17502#p17502

          field =    "kPa At 0.0 Volts",   baroMin,  { useExtBaro }
          field =    "kPa At 5.0 Volts",   baroMax,  { useExtBaro }

    dialog = boostSettings, "Boost Control"
        topicHelp = "http://speeduino.com/wiki/index.php/Boost_Control"
        field = "Boost Control Enabled",    boostEnabled
        field = "Boost output pin",         boostPin,           { boostEnabled }
        field = "Boost solenoid freq.",     boostFreq,          { boostEnabled }

        field = "Valve minimum duty cycle", boostMinDuty,  { boostEnabled }
        field = "Valve maximum duty cycle", boostMaxDuty,  { boostEnabled }
        panel = boostCut
        field = "Closed Loop settings"
        field = "Control mode",             boostMode,          { boostEnabled }
        slider = "Sensitivity",             boostSens,     horizontal, { boostEnabled }
        field = "Control interval",         boostIntv,     { boostEnabled }
        field = "P",                        boostKP,       { boostEnabled && boostMode }
        field = "I",                        boostKI,       { boostEnabled && boostMode}
        field = "D",                        boostKD,       { boostEnabled && boostMode}


    dialog = vvtSettings, "VVT Control"
        field = "VVT Control Enabled",    vvtEnabled
        field = "Use VVT map as On / Off only", VVTasOnOff, { vvtEnabled }
        field = "VVT output pin",         vvtPin,           { vvtEnabled }
        field = "VVT solenoid freq.",     vvtFreq,          { vvtEnabled }


    dialog = warmup, "Warmup Enrichment (WUE) - Percent Multiplier"
        panel = warmup_curve
        field = "Final enrichment value must be 100%."
        field = ""
        panel = aseSettings

    ;Fuel trim composite dialog
    dialog = inj_trim1TblTitle, "Channel #1"
        panel = fuelTrimTable1Tbl,      { fuelTrimEnabled }
    dialog = inj_trim2TblTitle, "Channel #2"
        panel = fuelTrimTable2Tbl,      { fuelTrimEnabled }
    dialog = inj_trim3TblTitle, "Channel #3"
        panel = fuelTrimTable3Tbl,      { fuelTrimEnabled }
    dialog = inj_trim4TblTitle, "Channel #4"
        panel = fuelTrimTable4Tbl,      { fuelTrimEnabled }

    dialog = inj_trimadt, "", xAxis
        panel = inj_trim1TblTitle
        panel = inj_trim2TblTitle
    dialog = inj_trimadb, "", xAxis
        panel = inj_trim3TblTitle
        panel = inj_trim4TblTitle

    dialog = inj_trim_enable, ""
        field = "Individual fuel trim enabled",     fuelTrimEnabled,    { injLayout == 3 }

    dialog = inj_trimad,"Injector Cyl 1-4 Trims", yAxis
        panel = inj_trim_enable, North
        panel = inj_trimadt, Center
        panel = inj_trimadb, South

    ;;Injector staging
    dialog = stagingTableDialog_north, ""
        field = "Staging enabled", stagingEnabled
        field = "Staging mode",   stagingMode
        field = "Size of primary injectors",    stagedInjSizePri,             { stagingEnabled }
        field = "Size of secondary injectors",  stagedInjSizeSec,             { stagingEnabled }

    dialog = stagingTableDialog_south, ""
        panel = stagingTbl,     { stagingMode == 0 }

    dialog = stagingTableDialog, "Staged injection"
        topicHelp = "https://speeduino.com/wiki/index.php/Staged_Injection"
        panel = stagingTableDialog_north, North
        panel = stagingTableDialog_south, South

    dialog = outputtest_warningmessage, ""
        field = "WARNING! USE AT YOUR OWN RISK. INCORRECT USE WILL DAMAGE YOUR HARDWARE!"
        field = "Do not attempt to use this page whilst your engine is running!"
        field = "Forcing the Injector or Spark outputs could cause flooding of your engine or permanent damage to ignition coils!"


	dialog = enableoutputtestbuttons, "Enable Test Controls", xAxis
		;commandButton = "Label Text", command, { Enabled Condition }, optionalFlags

		; The rem > 0 expression is just for testing.. It works when the arduino is on the Stim with rpm.
		; a status bit there would be the expected real expression
		commandButton = "Enable Test Mode", cmdEnableTestMode,{!testenabled & !testactive }

		; if clickOnCloseIfEnabled is set, then the command assigned to this button will be run on the
		; dialog close, but only if the enable condition is true
		; valid click flags are:
		; clickOnCloseIfEnabled - the command will be sent on dialog close if active condition is true
		; clickOnCloseIfDisabled - the command will be sent on dialog close if active condition is false
		; clickOnClose - the command will be sent on dialog close always
		commandButton = "Stop Test Mode", cmdStopTestMode,{testactive}, clickOnCloseIfEnabled

	dialog = outputtestinj1, "Injector CH1", yAxis
            commandButton = "Off", cmdtestinj1off,{testactive}
			commandButton = "50% DC", cmdtestinj150dc,{!testenabled & testactive}
            commandButton = "On", cmdtestinj1on,{!testenabled & testactive}
    dialog = outputtestinj2, "Injector CH2", yAxis
            commandButton = "Off", cmdtestinj2off,{testactive}
			commandButton = "50% DC", cmdtestinj250dc,{!testenabled &testactive}
            commandButton = "On", cmdtestinj2on,{!testenabled & testactive}
    dialog = outputtestinj3, "Injector CH3", yAxis
            commandButton = "Off", cmdtestinj3off,{testactive}
			commandButton = "50% DC", cmdtestinj350dc,{!testenabled & testactive}
            commandButton = "On", cmdtestinj3on,{!testenabled & testactive}
    dialog = outputtestinj4, "Injector CH4", yAxis
            commandButton = "Off", cmdtestinj4off,{testactive}
			commandButton = "50% DC", cmdtestinj450dc,{!testenabled & testactive}
            commandButton = "On", cmdtestinj4on	,{!testenabled & testactive}

    dialog = outputtest_injectors, "Injector Driver Output Test", xAxis
            panel = outputtestinj1
            panel = outputtestinj2
            panel = outputtestinj3
            panel = outputtestinj4

	dialog = outputtestspk1, "Spark CH1 ", yAxis
            commandButton = "Off", cmdtestspk1off,{testactive}
			commandButton = "50% DC", cmdtestspk150dc,{!testenabled & testactive}
            commandButton = "On", cmdtestspk1on,{!testenabled & testactive}
    dialog = outputtestspk2, "Spark CH2", yAxis
            commandButton = "Off", cmdtestspk2off,{testactive}
			commandButton = "50% DC", cmdtestspk250dc,{!testenabled & testactive}
            commandButton = "On", cmdtestspk2on,{!testenabled & testactive}
    dialog = outputtestspk3, "Spark CH3", yAxis
            commandButton = "Off", cmdtestspk3off,{testactive}
			commandButton = "50% DC", cmdtestspk350dc,{!testenabled & testactive}
            commandButton = "On", cmdtestspk3on,{!testenabled & testactive}
	dialog = outputtestspk4, "Spark CH4", yAxis
            commandButton = "Off", cmdtestspk4off,{testactive}
			commandButton = "50% DC", cmdtestspk450dc,{!testenabled & testactive}
            commandButton = "On", cmdtestspk4on,{!testenabled & testactive}

    dialog = outputtest_spark, "Spark Driver Output Test", xAxis
            panel = outputtestspk1
            panel = outputtestspk2
            panel = outputtestspk3
            panel = outputtestspk4

	dialog = outputtest1,"Test Output Hardware"
	        topicHelp = "http://speeduino.com/wiki/index.php/Hardware_testing_page"
			panel = enableoutputtestbuttons
            panel = outputtest_injectors
            panel = outputtest_spark
            ;panel = outputtest_io2
            panel = outputtest_warningmessage

	dialog = caninput_sel, ""
		;CAN inputs
        field = "               CAN Input Channel on/off"
        field = "CAN Input 0", caninput_sel0, { enable_candata_in }
        field = "CAN Input 1", caninput_sel1, { enable_candata_in }
        field = "CAN Input 2", caninput_sel2, { enable_candata_in }
        field = "CAN Input 3", caninput_sel3, { enable_candata_in }
        field = "CAN Input 4", caninput_sel4, { enable_candata_in }
        field = "CAN Input 5", caninput_sel5, { enable_candata_in }
		field = "CAN Input 6", caninput_sel6, { enable_candata_in }
        field = "CAN Input 7", caninput_sel7, { enable_candata_in }
        field = "CAN Input 8", caninput_sel8, { enable_candata_in }
        field = "CAN Input 9", caninput_sel9, { enable_candata_in }
        field = "CAN Input 10", caninput_sel10, { enable_candata_in }
        field = "CAN Input 11", caninput_sel11, { enable_candata_in }
        field = "CAN Input 12", caninput_sel12, { enable_candata_in }
        field = "CAN Input 13", caninput_sel13, { enable_candata_in }
		field = "CAN Input 14", caninput_sel14, { enable_candata_in }
        field = "CAN Input 15", caninput_sel15, { enable_candata_in }

    dialog = caninput_parameter_group, "", yAxis
        field = "             Source CAN Address"
        field = "", caninput_source_can_address0, { caninput_sel0 && enable_candata_in }
        field = "", caninput_source_can_address1, { caninput_sel1 && enable_candata_in }
        field = "", caninput_source_can_address2, { caninput_sel2 && enable_candata_in }
        field = "", caninput_source_can_address3, { caninput_sel3 && enable_candata_in }
        field = "", caninput_source_can_address4, { caninput_sel4 && enable_candata_in }
        field = "", caninput_source_can_address5, { caninput_sel5 && enable_candata_in }
		field = "", caninput_source_can_address6, { caninput_sel6 && enable_candata_in }
        field = "", caninput_source_can_address7, { caninput_sel7 && enable_candata_in }
        field = "", caninput_source_can_address8, { caninput_sel8 && enable_candata_in }
        field = "", caninput_source_can_address9, { caninput_sel9 && enable_candata_in }
        field = "", caninput_source_can_address10, { caninput_sel10 && enable_candata_in }
        field = "", caninput_source_can_address11, { caninput_sel11 && enable_candata_in }
        field = "", caninput_source_can_address12, { caninput_sel12 && enable_candata_in }
        field = "", caninput_source_can_address13, { caninput_sel13 && enable_candata_in }
		field = "", caninput_source_can_address14, { caninput_sel14 && enable_candata_in }
        field = "", caninput_source_can_address15, { caninput_sel15 && enable_candata_in }

	dialog = caninput_parameter_start_byte, "", yAxis
        field = "        source data start byte"
        field = "", caninput_source_start_byte0, { caninput_sel0 && enable_candata_in }
        field = "", caninput_source_start_byte1, { caninput_sel1 && enable_candata_in }
        field = "", caninput_source_start_byte2, { caninput_sel2 && enable_candata_in }
        field = "", caninput_source_start_byte3, { caninput_sel3 && enable_candata_in }
        field = "", caninput_source_start_byte4, { caninput_sel4 && enable_candata_in }
        field = "", caninput_source_start_byte5, { caninput_sel5 && enable_candata_in }
		field = "", caninput_source_start_byte6, { caninput_sel6 && enable_candata_in }
        field = "", caninput_source_start_byte7, { caninput_sel7 && enable_candata_in }
        field = "", caninput_source_start_byte8, { caninput_sel8 && enable_candata_in }
        field = "", caninput_source_start_byte9, { caninput_sel9 && enable_candata_in }
        field = "", caninput_source_start_byte10, { caninput_sel10 && enable_candata_in }
        field = "", caninput_source_start_byte11, { caninput_sel11 && enable_candata_in }
        field = "", caninput_source_start_byte12, { caninput_sel12 && enable_candata_in }
        field = "", caninput_source_start_byte13, { caninput_sel13 && enable_candata_in }
		field = "", caninput_source_start_byte14, { caninput_sel14 && enable_candata_in }
        field = "", caninput_source_start_byte15, { caninput_sel15 && enable_candata_in }

	dialog = caninput_parameter_num_byte, "", yAxis
        field = "Input Parameter Number of Bytes"
        field = "", caninput_source_num_bytes0, { caninput_sel0 && enable_candata_in }
        field = "", caninput_source_num_bytes1, { caninput_sel1 && enable_candata_in }
        field = "", caninput_source_num_bytes2, { caninput_sel3 && enable_candata_in }
        field = "", caninput_source_num_bytes3, { caninput_sel3 && enable_candata_in }
        field = "", caninput_source_num_bytes4, { caninput_sel4 && enable_candata_in }
        field = "", caninput_source_num_bytes5, { caninput_sel5 && enable_candata_in }
		field = "", caninput_source_num_bytes6, { caninput_sel6 && enable_candata_in }
        field = "", caninput_source_num_bytes7, { caninput_sel7 && enable_candata_in }
        field = "", caninput_source_num_bytes8, { caninput_sel8 && enable_candata_in }
        field = "", caninput_source_num_bytes9, { caninput_sel9 && enable_candata_in }
        field = "", caninput_source_num_bytes10, { caninput_sel10 && enable_candata_in }
        field = "", caninput_source_num_bytes11, { caninput_sel11 && enable_candata_in }
        field = "", caninput_source_num_bytes12, { caninput_sel12 && enable_candata_in }
        field = "", caninput_source_num_bytes13, { caninput_sel13 && enable_candata_in }
		field = "", caninput_source_num_bytes14, { caninput_sel14 && enable_candata_in }
        field = "", caninput_source_num_bytes15, { caninput_sel15 && enable_candata_in }

		dialog = caninconfig_blank1,""
		field = ""

	dialog = Canin_config1, "", xAxis
            panel = caninput_sel
			panel = caninconfig_blank1
            panel = caninput_parameter_group
			panel = caninconfig_blank1
            panel = caninput_parameter_start_byte
			panel = caninconfig_blank1
            panel = caninput_parameter_num_byte

	dialog = Canin_config2, "External Data Input"
			field = "Enable External data input",		enable_candata_in

	dialog = Canin_config, "", border
	topicHelp = "http://speeduino.com/wiki/index.php/Secondary_Serial_IO_interface#Read_external_analog_data"
			panel = Canin_config2, North
			panel = Canin_config1, South

	dialog = canoutput_sel, ""
		;CAN outputs
        field = "CAN Output Channel on/off"
        field = "CAN Output 0", canoutput_sel0, { enable_candata_out}
        field = "CAN Output 1", canoutput_sel1, { enable_candata_out }
        field = "CAN Output 2", canoutput_sel2, { enable_candata_out }
        field = "CAN Output 3", canoutput_sel3, { enable_candata_out }
        field = "CAN Output 4", canoutput_sel4, { enable_candata_out }
        field = "CAN Output 5", canoutput_sel5, { enable_candata_out }
		field = "CAN Output 6", canoutput_sel6, { enable_candata_out }
        field = "CAN Output 7", canoutput_sel7, { enable_candata_out }
       ; field = "CAN Output 8", canoutput_sel8, { enable_candata_out}
       ; field = "CAN Output 9", canoutput_sel9, { enable_candata_out }
       ; field = "CAN Output 10", canoutput_sel10, { enable_candata_out }
       ; field = "CAN Output 11", canoutput_sel11, { enable_candata_out }
       ; field = "CAN Output 12", canoutput_sel12, { enable_candata_out }
       ; field = "CAN Output 13", canoutput_sel13, { enable_candata_out }
	;	field = "CAN Output 14", canoutput_sel14, { enable_candata_out }
     ;   field = "CAN Output 15", canoutput_sel15, { enable_candata_out }

    dialog = canoutput_parameter_group, "", yAxis
        field = "Output Parameter Group"
        field = "", canoutput_param_group[0], { canoutput_sel0 && enable_candata_out }
        field = "", canoutput_param_group[1], { canoutput_sel1 && enable_candata_out }
        field = "", canoutput_param_group[2], { canoutput_sel3 && enable_candata_out }
        field = "", canoutput_param_group[3], { canoutput_sel3 && enable_candata_out }
        field = "", canoutput_param_group[4], { canoutput_sel4 && enable_candata_out }
        field = "", canoutput_param_group[5], { canoutput_sel5 && enable_candata_out }
		field = "", canoutput_param_group[6], { canoutput_sel6 && enable_candata_out }
        field = "", canoutput_param_group[7], { canoutput_sel7 && enable_candata_out }
      ;  field = "", canoutput_param_group[8], { canoutput_sel9 && enable_candata_out }
      ;  field = "", canoutput_param_group[9], { canoutput_sel10 && enable_candata_out }
      ;  field = "", canoutput_param_group[10], { canoutput_sel1 && enable_candata_out }
      ;  field = "", canoutput_param_group[11], { canoutput_sel2 && enable_candata_out }
      ;  field = "", canoutput_param_group[12], { canoutput_sel3 && enable_candata_out }
      ;  field = "", canoutput_param_group[13], { canoutput_sel4 && enable_candata_out }
	;	field = "", canoutput_param_group[14], { canoutput_sel5 && enable_candata_out }
    ;    field = "", canoutput_param_group[15], { canoutput_sel6 && enable_candata_out }

	dialog = canoutput_parameter_start_byte, "", yAxis
        field = "Output Parameter Start Byte"
        field = "", canoutput_param_start_byte0, { canoutput_sel0 && enable_candata_out }
        field = "", canoutput_param_start_byte1, { canoutput_sel1 && enable_candata_out }
        field = "", canoutput_param_start_byte2, { canoutput_sel2 && enable_candata_out }
        field = "", canoutput_param_start_byte3, { canoutput_sel3 && enable_candata_out }
        field = "", canoutput_param_start_byte4, { canoutput_sel4 && enable_candata_out }
        field = "", canoutput_param_start_byte5, { canoutput_sel5 && enable_candata_out }
		field = "", canoutput_param_start_byte6, { canoutput_sel6 && enable_candata_out }
        field = "", canoutput_param_start_byte7, { canoutput_sel7 && enable_candata_out }
    ;    field = "", canoutput_param_start_byte8, { canoutput_sel8 && enable_candata_out }
    ;    field = "", canoutput_param_start_byte9, { canoutput_sel9 && enable_candata_out }
    ;    field = "", canoutput_param_start_byte10, { canoutput_sel10 && enable_candata_out }
    ;    field = "", canoutput_param_start_byte11, { canoutput_sel11 && enable_candata_out }
    ;    field = "", canoutput_param_start_byte12, { canoutput_sel12 && enable_candata_out }
    ;    field = "", canoutput_param_start_byte13, { canoutput_sel13 && enable_candata_out }
;		field = "", canoutput_param_start_byte14, { canoutput_sel14 && enable_candata_out }
 ;       field = "", canoutput_param_start_byte15, { canoutput_sel15 && enable_candata_out }

	dialog = canoutput_parameter_num_byte, "", yAxis
        field = "Output Parameter Number of Bytes"
        field = "", canoutput_param_num_bytes0, { canoutput_sel0 && enable_candata_out }
        field = "", canoutput_param_num_bytes1, { canoutput_sel1 && enable_candata_out }
        field = "", canoutput_param_num_bytes2, { canoutput_sel2 && enable_candata_out }
        field = "", canoutput_param_num_bytes3, { canoutput_sel3 && enable_candata_out }
        field = "", canoutput_param_num_bytes4, { canoutput_sel4 && enable_candata_out }
        field = "", canoutput_param_num_bytes5, { canoutput_sel5 && enable_candata_out }
		field = "", canoutput_param_num_bytes6, { canoutput_sel6 && enable_candata_out }
        field = "", canoutput_param_num_bytes7, { canoutput_sel7 && enable_candata_out }
    ;    field = "", canoutput_param_num_bytes8, { canoutput_sel8 && enable_candata_out }
    ;    field = "", canoutput_param_num_bytes9, { canoutput_sel9 && enable_candata_out }
    ;    field = "", canoutput_param_num_bytes10, { canoutput_sel10 && enable_candata_out }
    ;    field = "", canoutput_param_num_bytes11, { canoutput_sel11 && enable_candata_out }
    ;    field = "", canoutput_param_num_bytes12, { canoutput_sel12 && enable_candata_out }
    ;    field = "", canoutput_param_num_bytes13, { canoutput_sel13 && enable_candata_out }
;		field = "", canoutput_param_num_bytes14, { canoutput_sel14 && enable_candata_out }
 ;       field = "", canoutput_param_num_bytes15, { canoutput_sel15 && enable_candata_out }

		dialog = canoutconfig_blank1,""
		field = ""

	dialog = Canout_config1, "", xAxis
            panel = canoutput_sel
			panel = canoutconfig_blank1
            panel = canoutput_parameter_group
			panel = canoutconfig_blank1
            panel = canoutput_parameter_start_byte
			panel = canoutconfig_blank1
            panel = canoutput_parameter_num_byte

	dialog = Canout_config2, "CAN Data Out"
		field = "Enable CanBus data Output",	enable_candata_out

	dialog = Canout_config, "", border
	topicHelp = ""
			panel = Canout_config2, North
			panel = Canout_config1, South

    dialog = can_serial3IO, "CanBus/Serial3 IO interface"
	    topicHelp = "http://speeduino.com/wiki/index.php/Secondary_Serial_IO_interface"
      field = "Enable CanBus/Second Serial",       enable_canbus
	;	field = "Speeduino TsCanId", speeduino_tsCanId
      field = "True Canbus Address", true_address {enable_canbus}
 		  field = "NOTE! Realtime Datat Base Address MUST be at least 0x16 GREATER than the True Address as they are reserved for future expansion"
 		  field = "Realtime Data Base Can Address", realtime_base_address {enable_canbus}
	;	field = "Speeduino OBD address", obd_address

	dialog = serial3IO, "Serial3 IO interface"
	    topicHelp = "http://speeduino.com/wiki/index.php/Serial3_IO_interface"
        field = "Enable Second Serial",       enable_canbus

;-------------------------------------------------------------------------------
; General help text

       help = helpGeneral, "Speeduino General Help"
        webHelp = "http://speeduino.com/wiki/index.php/Speeduino"
        text = "For current WIKI documentation, click the Web Help button,"
        text = "or visit http://www.speeduino.com/."
        text = "<br>"
        text = "<br>why not visit our forum http://speeduino.com/forum/"
;------------------------------------------------------------------------------
[ControllerCommands]
; commandName    = command1, command2, commandn...
; command in standard ini format, a command name can be assigned to 1 to n commands that will be executed in order.
;         This does not include any resultant protocol envelope data, only the response data itself.

; WARNING!! These commands bypass TunerStudio's normal memory synchronization. If these commands
; alter mapped settings (Constant) memory in the controller, TunerStudio will have an out of sync condition
; and may create error messages.
; It is expected that these commands would not typically alter any ram mapped to a Constant.

cmdStopTestMode = "E\x01\x00"
cmdEnableTestMode = "E\x01\x01"

cmdtestinj1on = "E\x02\x01"
cmdtestinj1off = "E\x02\x02"
cmdtestinj150dc = "E\x02\x03"
cmdtestinj2on = "E\x02\x04"
cmdtestinj2off = "E\x02\x05"
cmdtestinj250dc = "E\x02\x06"
cmdtestinj3on = "E\x02\x07"
cmdtestinj3off = "E\x02\x08"
cmdtestinj350dc = "E\x02\x09"
cmdtestinj4on = "E\x02\x0A"
cmdtestinj4off = "E\x02\x0B"
cmdtestinj450dc = "E\x02\x0C"

cmdtestspk1on = "E\x03\x01"
cmdtestspk1off = "E\x03\x02"
cmdtestspk150dc = "E\x03\x03"
cmdtestspk2on = "E\x03\x04"
cmdtestspk2off = "E\x03\x05"
cmdtestspk250dc = "E\x03\x06"
cmdtestspk3on = "E\x03\x07"
cmdtestspk3off = "E\x03\x08"
cmdtestspk350dc = "E\x03\x09"
cmdtestspk4on = "E\x03\x0A"
cmdtestspk4off = "E\x03\x0B"
cmdtestspk450dc = "E\x03\x0C"

; -------------------------------------------------------------
; Help down here
[SettingContextHelp]


[CurveEditor]

;time-based accel enrichment
      curve = time_accel_tpsdot_curve, "TPS based AE"
            columnLabel = "TPSdot", "Added"
            xAxis = 0, 1200, 6
            yAxis = 0, 250, 4
            xBins = taeBins, TPSdot
            yBins = taeRates
            ;gauge       = cltGauge

; Correction curve for dwell vs battery voltage
        curve = dwell_correction_curve, "Dwell voltage correction"
            columnLabel = "Voltage", "Dwell"
            xAxis = 6, 22, 6
            yAxis = 0, 255, 6
            xBins = brvBins, batteryVoltage
            yBins = dwellRates

; Correction curve for injectors vs battery voltage
        curve = injector_voltage_curve, "Injector voltage correction"
            columnLabel = "Voltage", "Injector"
            xAxis = 6, 22, 6
            yAxis = 0, 255, 6
            xBins = brvBins, batteryVoltage
            yBins = injBatRates

; Correction curve for Air Density vs temperature
        curve = airdensity_curve, "IAT density correction"
            columnLabel = "Air Temperature", "Fuel Amount"
            xAxis = -40, 160, 6
            yAxis = 0, 255, 6
            xBins = airDenBins, iat
            yBins = airDenRates

; IAT based ignition timing retard
        curve = iat_retard_curve, "IAT timing retard"
            columnLabel =   "Inlet Air Temp", "Retard"
            xAxis = -40, 200, 5
            yAxis = 0, 30, 5
            xBins = iatRetBins, iat
            yBins = iatRetRates

; Curves for idle control
        ; Standard duty table for PWM valves
        curve = iacPwm_curve, "IAC PWM Duty"
            columnLabel = "Coolant Temperature", "Valve"
        #if CELSIUS
            xAxis = -40, 215, 6
        #else
            xAxis = -40, 315, 6
        #endif
            yAxis = 0, 100, 4
            xBins = iacBins, coolant
            yBins = iacOLPWMVal

        ; Cranking duty table for PWM valves
        curve = iacPwmCrank_curve, "IAC PWM Cranking Duty"
            columnLabel = "Coolant Temperature", "Valve"
            xAxis = -40, 215, 6
            yAxis = 0, 100, 4
            xBins = iacCrankBins, coolant
            yBins = iacCrankDuty

        curve = iacStep_curve, "IAC Stepper Motor"
        	columnLabel = "Coolant Temperature", "Motor"
        #if CELSIUS
            xAxis = -40, 215, 6
        #else
            xAxis = -40, 315, 6
        #endif
            yAxis = 0, 850, 4
            xBins = iacBins, coolant
            yBins = iacOLStepVal

        curve = iacStepCrank_curve, "IAC Stepper Motor Cranking"
        	columnLabel = "Coolant Temperature", "Motor"
            xAxis = -40, 120, 6
            yAxis = 0, 850, 4
            xBins = iacCrankBins, coolant
            yBins = iacCrankSteps

        curve = iacClosedLoop_curve, "IAC Closed Loop Targets"
            columnLabel = "Coolant Temperature", "Motor"
            xAxis = -40, 120, 6
            yAxis = 0, 2000, 4
            xBins = iacBins, coolant
            yBins = iacCLValues

        curve = rotaryTrailing_curve, "Rotary Trailing Split"
            columnLabel = "Engine load", "Split"
            yAxis = 0, 40, 4
#if SPEED_DENSITY
            xBins = rotarySplitBins, map
            xAxis = 0, 250, 5
#else
            xBins = rotarySplitBins, throttle
            xAxis = 0, 100, 5
#endif
            yBins = rotarySplitValues

; Warmup enrichment curve
        curve = warmup_curve, "Warmup Enrichment (WUE) Curve"
            columnLabel = "Coolant", "WUE %"
            xAxis       = -40, 210, 9
            yAxis       =   0,  240, 6
            xBins       = wueBins, coolant
            yBins       = wueRates
            gauge       = cltGauge

; Cranking enrichment curve
        curve = cranking_enrich_curve, "Cranking Enrichment Curve"
            columnLabel = "Coolant", "Enrich %"
            xAxis       = -40, 110, 9
            yAxis       =   0,  200, 6
            xBins       = crankingEnrichBins, coolant
            yBins       = crankingEnrichValues
            ;gauge       = cltGau25
			
; Warmup enrichment VEAL AFR adjustment curve (Not currently working)
        ;curve = warmup_afr_curve, "AFR Target Temperature Adustment"
        ;    columnLabel = "Coolant Temp", "AFR Offset %"
        ;    xAxis       = -40, 210, 9
        ;    yAxis       =   0,  240, 6
        ;    xBins       = wueAFRBins, coolant
        ;    yBins       = wueAFRRates
		
; Flex fuel correction curves
		curve = flex_fuel_curve, "Flex Fuel Adjustments"
			columnLabel    = "Ethanol", "Fuel"
			xAxis          = 0, 100, 5
			yAxis          = 0, 255, 10
			xBins          = flexFuelBins, flex
			yBins		   = flexFuelAdj
			size           = 400, 200

		curve = flex_adv_curve, "Flex Timing Advance"
			columnLabel    = "Ethanol", "Advance"
			xAxis		   = 0, 100, 5
			yAxis          = 0, 100, 5
			xBins          = flexAdvBins, flex
			yBins          = flexAdvAdj
			size           = 400, 200

		curve = flex_boost_curve, "Flex Boost Adjustments"
			columnLabel    = "Ethanol", "Boost"
			xAxis		   = 0, 100, 5
			yAxis          = -100, 200, 5
			xBins          = flexBoostBins, flex
			yBins          = flexBoostAdj
			size           = 400, 200
			
[TableEditor]
   ;       table_id,    map3d_id,    "title",      page
   table = veTable1Tbl,  veTable1Map,  "VE Table",   1
   topicHelp = "http://speeduino.com/wiki/index.php/Tuning"
   ;       constant, variable
      xBins       = rpmBins,  rpm
   #if SPEED_DENSITY
      yBins       = mapBins,  map
   #else
      yBins       = tpsBins,  throttle
   #endif
      zBins       = veTable

      gridHeight  = 2.0
      gridOrient  = 250,   0, 340
      upDownLabel = "(RICHER)", "(LEANER)"

   table = sparkTbl,    sparkMap,    "Ignition Advance Table", 3
      xBins = rpmBins2, rpm
    #if SPEED_DENSITY
      yBins = mapBins2, map
    #else ALPHA_N
        yBins = tpsBins2, throttle
    #endif
      zBins = advTable1
      gridHeight  = 3.0
      upDownLabel = "ADVANCED", "RETARDED"

    ;table = afrTbl,    afrTableMap,    "AFR Table", 5
    table = afrTable1Tbl, afrTable1Map, "AFR Table", 5
      xBins = rpmBinsAFR, rpm
    #if SPEED_DENSITY
      yBins = mapBinsAFR, map
    #else ALPHA_N
        yBins = tpsBinsAFR, throttle
    #endif
      zBins = afrTable
      gridHeight  = 1.0
      upDownLabel = "RICHER", "LEANER"
      gridOrient  = 250,   0, 340

    #if BOOSTPSI
    table = boostTbl,    boostMap,    "Boost targets (PSI)", 8
    #else
    table = boostTbl,    boostMap,    "Boost targets (Absolute kPa)", 8
    #endif
      xBins = rpmBinsBoost, rpm
      yBins = tpsBinsBoost, throttle
      zBins = boostTable
      gridHeight  = 3.0
      upDownLabel = "HIGHER", "LOWER"

    table = vvtTbl,    vvtMap,    "VVT control Table", 8
      xBins = rpmBinsVVT, rpm
      yBins = tpsBinsVVT, throttle
      zBins = vvtTable
      gridHeight  = 3.0
      upDownLabel = "HIGHER", "LOWER"

    table = stagingTbl,    stagingMap,    "Fuel Staging Table", 10
      xBins = rpmBinsStaging, rpm
    #if SPEED_DENSITY
      yBins = mapBinsStaging, map
    #else ALPHA_N
      yBins = tpsBinsStaging, throttle
    #endif
      zBins = stagingTable
      gridHeight  = 3.0
      upDownLabel = "HIGHER", "LOWER"

;--------- Sequential fuel trim maps -----------
    table = fuelTrimTable1Tbl,  fuelTrimTable1Map,  "Fuel trim Table 1",   9
    topicHelp = "http://speeduino.com/wiki/index.php/Tuning"
        xBins       = fuelTrim1rpmBins,  rpm
    #if SPEED_DENSITY
        yBins       = fuelTrim1loadBins,  map
    #else
        yBins       = fuelTrim1loadBins,  throttle
    #endif
       zBins       = fuelTrim1Table

       gridHeight  = 2.0
       gridOrient  = 250,   0, 340
       upDownLabel = "(RICHER)", "(LEANER)"

    table = fuelTrimTable2Tbl,  fuelTrimTable2Map,  "Fuel trim Table 2",   9
    topicHelp = "http://speeduino.com/wiki/index.php/Tuning"
        xBins       = fuelTrim2rpmBins,  rpm
    #if SPEED_DENSITY
        yBins       = fuelTrim2loadBins,  map
    #else
        yBins       = fuelTrim2loadBins,  throttle
    #endif
       zBins       = fuelTrim2Table

       gridHeight  = 2.0
       gridOrient  = 250,   0, 340
       upDownLabel = "(RICHER)", "(LEANER)"

    table = fuelTrimTable3Tbl,  fuelTrimTable3Map,  "Fuel trim Table 3",   9
    topicHelp = "http://speeduino.com/wiki/index.php/Tuning"
        xBins       = fuelTrim3rpmBins,  rpm
    #if SPEED_DENSITY
        yBins       = fuelTrim3loadBins,  map
    #else
        yBins       = fuelTrim3loadBins,  throttle
    #endif
       zBins       = fuelTrim3Table

       gridHeight  = 2.0
       gridOrient  = 250,   0, 340
       upDownLabel = "(RICHER)", "(LEANER)"

    table = fuelTrimTable4Tbl,  fuelTrimTable4Map,  "Fuel trim Table 4",   9
    topicHelp = "http://speeduino.com/wiki/index.php/Tuning"
        xBins       = fuelTrim4rpmBins,  rpm
    #if SPEED_DENSITY
        yBins       = fuelTrim4loadBins,  map
    #else
        yBins       = fuelTrim4loadBins,  throttle
    #endif
       zBins       = fuelTrim4Table

       gridHeight  = 2.0
       gridOrient  = 250,   0, 340
       upDownLabel = "(RICHER)", "(LEANER)"

;-------------------------------------------------------------------------------

[GaugeConfigurations]

   ;-------------------------------------------------------------------------------
   ; Define a gauge's characteristics here, then go to a specific layout
   ; block (Tuning or FrontPage) and use the name you've defined here to
   ; display that gauge in a particular position.
   ;
   ; Name  = Case-sensitive, user-defined name for this gauge configuration.
   ; Var   = Case-sensitive name of variable to be displayed, see the
   ;         OutputChannels block in this file for possible values.
   ; Title = Title displayed at the top of the gauge.
   ; Units = Units displayed below value on gauge.
   ; Lo    = Lower scale limit of gauge.
   ; Hi    = Upper scale limit of gauge.
   ; LoD   = Lower limit at which danger color is used for gauge background.
   ; LoW   = Lower limit at which warning color is used.
   ; HiW   = Upper limit at which warning color is used.
   ; HiD   = Upper limit at which danger color is used.
   ; vd    = Decimal places in displayed value
   ; ld    = Label decimal places for display of Lo and Hi, above.

    gaugeCategory = "Main"
    ;Name               Var            Title                 Units     Lo     Hi     LoD    LoW   HiW   HiD vd ld
    accelEnrichGauge  = accelEnrich,   "Accel Enrich",       "%",      50,   150,     -1,    -1,  999,  999, 0, 0
    dutyCycleGauge    = dutyCycle,     "Duty Cycle",         "%",       0,   100,     -1,    -1,   70,   80, 1, 1
    egoCorrGauge      = egoCorrection, "EGO Correction",     "%",      50,   150,     90,    99,  101,  110, 0, 0

    gammaEnrichGauge  = gammaEnrich,   "Gamma Enrichment",   "%",      50,   150,     -1,    -1,  151,  151, 0, 0
    pulseWidthGauge   = pulseWidth,    "Pulse Width",        "mSec",    0,  35.0,    1.0,   1.2,   20,   25, 3, 3
    tachometer        = rpm,           "Engine Speed",       "RPM",     0,  8000,    300,   600, 3000, 5000, 0, 0
    veGauge           = veCurr,        "VE Current",         "%",       0,   120,     -1,    -1,  999,  999, 0, 0
    warmupEnrichGauge = warmupEnrich,  "Warmup Enrichment",  "%",     100,   200,    130,   140,  140,  150, 0, 0
    advanceGauge      = advance,       "Spark Advance",      "deg BTDC", 50, -10,      0,     0,    35,    45, 0, 0
    dwellGauge        = dwell,         "Ign Dwell",          "mSec",    0,  35.0,    1.0,   1.2,   20,   25, 3, 3

    gaugeCategory = "Sensor inputs"
    mapGauge          = map,           "Engine MAP",             "kPa",          0,      255,    0,      20,  200,  245, 0, 0
    mapGauge_psi      = map_psi,       "Engine MAP (PSI)",       "PSI",          -15,    100,    0,      20,  200,  245, 0, 0
    mapGauge_bar      = map_bar,       "Engine MAP (BAR)",       "Bar",          -1,     3,      -1,     -1,    5,  5,  2, 2
    mapGauge_vacBoost = map_vacboost,  "Engine MAP (in-Hg/PSI)", "in-Hg/PSI",    -30,    30,     -30,    -30, 30, 30, 1, 1
    batteryVoltage    = batteryVoltage,"Battery Voltage",        "volts",   0,    25,      8,     9,   15,   16, 2, 2

    tpsADCGauge       = tpsADC,        "TPS ADC",            "",        0,   255,     -1,    -1,  256,  256, 0, 0
    throttleGauge     = throttle,      "Throttle Position",  "%TPS",    0,   100,     -1,     1,   90,  100, 0, 0

    afrGauge          = afr,           "Air:Fuel Ratio",     "",        7,    25,     12,    13,   15,   16, 2, 2
    afrGauge2         = afr2,          "Air:Fuel Ratio 2",   "",        7,    25,     12,    13,   15,   16, 2, 2
    lambdaGauge       = lambda,        "Lambda",             "",      0.5,   1.5,    0.5,   0.7,    2,  1.1, 2, 2

    #if CELSIUS
    cltGauge          = coolant,       "Coolant Temp",       "TEMP", -40,   215,    -15,     0,   95,  105, 0, 0
    iatGauge          = iat,           "Inlet Air Temp",     "TEMP", -40,   215,    -15,     0,   95,  100, 0, 0
    #else
    cltGauge          = coolant,       "Coolant Temp",       "TEMP", -40,   215,      0,    30,  200,  220, 0, 0
    iatGauge          = iat,           "Inlet Air Temp",     "TEMP", -40,   215,      0,    30,  200,  210, 0, 0
    #endif
    flexGauge         = flex,          "Flex sensor",        "%",       0,   100,     -1,    -1,  999,  999, 0, 0

 #if CAN_COMMANDS
    gaugeCategory = "CanBus Inputs"
    CanGauge0		= canin_gauge0,		"Can In0"				"",				0,		1024,	-1,		-1,	1025,		1025,	0,	0
    CanGauge1		= canin_gauge1,		"Can In1"				"",				0,		1024,	-1,		-1,	1025,		1025,	0,	0
    CanGauge2		= canin_gauge2,		"Can In2"				"",				0,		1024,	-1,		-1,	1025,		1025,	0,	0
    CanGauge3		= canin_gauge3,		"Can In3"				"",				0,		1024,	-1,		-1,	1025,		1025,	0,	0
    CanGauge4		= canin_gauge4,		"Can In4"				"",				0,		1024,	-1,		-1,	1025,		1025,	0,	0
    CanGauge5		= canin_gauge5,		"Can In5"				"",				0,		1024,	-1,		-1,	1025,		1025,	0,	0
    CanGauge6		= canin_gauge6,		"Can In6"				"",				0,		1024,	-1,		-1,	1025,		1025,	0,	0
    CanGauge7		= canin_gauge7,		"Can In7"				"",				0,		1024,	-1,		-1,	1025,		1025,	0,	0
    CanGauge8		= canin_gauge8,		"Can In8"				"",				0,		1024,	-1,		-1,	1025,		1025,	0,	0
    CanGauge9		= canin_gauge9,		"Can In9"				"",				0,		1024,	-1,		-1,	1025,		1025,	0,	0
    CanGauge10		= canin_gauge10,		"Can In10"				"",				0,		1024,	-1,		-1,	1025,		1025,	0,	0
    CanGauge11		= canin_gauge11,		"Can In11"				"",				0,		1024,	-1,		-1,	1025,		1025,	0,	0
    CanGauge12		= canin_gauge12,		"Can In12"				"",				0,		1024,	-1,		-1,	1025,		1025,	0,	0
    CanGauge13		= canin_gauge13,		"Can In13"				"",				0,		1024,	-1,		-1,	1025,		1025,	0,	0
    CanGauge14		= canin_gauge14,		"Can In14"				"",				0,		1024,	-1,		-1,	1025,		1025,	0,	0
    CanGauge15		= canin_gauge15,		"Can In15"				"",				0,		1024,	-1,		-1,	1025,		1025,	0,	0
	#endif

    gaugeCategory = "System Data"
    clockGauge        = secl,          "Clock",              "Seconds", 0,   255,     10,    10,  245,  245, 0, 0
    loopGauge         = loopsPerSecond,"Main loop speed",    "Loops/S" , 0,  70000,    -1,    500,1800, 4000, 0, 0
    memoryGauge       = freeRAM,       "Free memory",        "bytes" ,   0,  8000,     -1,    1000,8000, 1000, 0, 0
;-------------------------------------------------------------------------------

[FrontPage]


   ; Gauges are numbered left to right, top to bottom.
   ;
   ;    1  2  3  4
   ;    5  6  7  8

   gauge1 = tachometer
   gauge2 = throttleGauge
   gauge3 = pulseWidthGauge
   gauge4 = dutyCycleGauge
   gauge5 = mapGauge
   gauge6 = iatGauge
   gauge7 = cltGauge
   gauge8 = gammaEnrichGauge

   ;----------------------------------------------------------------------------
   ; Indicators
   ;             expr                   off-label       on-label,       off-bg, off-fg, on-bg,  on-fg
   indicator = { running            }, "Not Running",   "Running"       white, black, green,    black
   indicator = { crank              }, "Not Cranking",  "Cranking",     white, black, green,    black
   indicator = { ase                }, "ASE OFF",       "ASE ON",       white, black, green,    black
   indicator = { warmup             }, "WUE OFF",       "WUE ON",       white, black, green,    black
   indicator = { tpsaccaen          }, "Accel",         "Accel",        white, black, green,    black
   indicator = { tpsaccden          }, "Decel",         "Decel",        white, black, green,    black
   indicator = { mapaccaen          }, "MAP Accel",     "MAP Accel",    white, black, green,    black
   indicator = { mapaccden          }, "MAP Decel",     "MAP Decel",    white, black, green,    black
   indicator = { error              }, "No Errors",     "ERROR",        white, black, green,    black
   indicator = { (tps > tpsflood) && (rpm < crankRPM) }, "FLOOD OFF", "FLOOD CLEAR",      white, black, red,   black
   indicator = { DFCOOn             }, "DFCO OFF",      "DFCO On",      white, black, red,      black
   indicator = { launchHard         }, "Launch Hard",   "Launch Hard",  white, black, green,    black
   indicator = { launchSoft         }, "Launch Soft",   "Launch Soft",  white, black, green,    black
   indicator = { softlimitOn        }, "Soft Limit OFF","Soft Limiter", white, black, red,      black
   indicator = { hardLimitOn        }, "Hard Limit OFF","Hard Limiter", white, black, red,      black
   indicator = { boostCutOut        }, "Ign Cut OFF",   "Ign Cut (Boost)",    white, black, red,      black
   indicator = { sync               }, "No Sync",       "Sync",         white, black, green,    black

;-------------------------------------------------------------------------------

[OutputChannels]
   ; The number of bytes MegaTune or TunerStudio should expect as a result
   ; of sending the "A" command to Speeduino is determined
   ; by the value of ochBlockSize, so be very careful when
   ; you change it.

   ochGetCommand    = "r\$tsCanId\x30%2o%2c"
   ochBlockSize     =  83

   secl             = scalar, U08,  0, "sec",    1.000, 0.000
   status1          = scalar, U08,  1, "bits",   1.000, 0.000
    inj1Status       = bits,    U08,    1, [0:0]
    inj2Status       = bits,    U08,    1, [1:1]
    inj3Status       = bits,    U08,    1, [2:2]
    inj4Status       = bits,    U08,    1, [3:3]
    DFCOOn           = bits,    U08,    1, [4:4]
    boostCutFuel     = bits,    U08,    1, [5:5]
    toothLog1Ready   = bits,    U08,    1, [6:6]
    toothLog2Ready   = bits,    U08,    1, [7:7]
   engine           = scalar, U08,  2, "bits",   1.000, 0.000
    running          = bits,    U08,    2, [0:0]
    crank            = bits,    U08,    2, [1:1]
    ase              = bits,    U08,    2, [2:2]
    warmup           = bits,    U08,    2, [3:3]
    tpsaccaen        = bits,    U08,    2, [4:4]
    tpsaccden        = bits,    U08,    2, [5:5]
    mapaccaen        = bits,    U08,    2, [6:6]
    mapaccden        = bits,    U08,    2, [7:7]
   dwell	          = scalar,   U08,    3, "ms",     0.100, 0.000
   map              = scalar,   U16,      4, "kpa",    1.000, 0.000
   iatRaw           = scalar,   U08,      6, "°C",    1.000, 0.000
   coolantRaw       = scalar,   U08,      7, "°C",    1.000, 0.000
   batCorrection    = scalar,   U08,      8, "%",      1.000, 0.000
   batteryVoltage   = scalar,   U08,      9, "V",      0.100, 0.000
   afr              = scalar,   U08,      10, "O2",     0.100, 0.000
   egoCorrection    = scalar,   U08,      11, "%",      1.000, 0.000
   airCorrection    = scalar,   U08,      12, "%",      1.000, 0.000
   warmupEnrich     = scalar,   U08,      13, "%",      1.000, 0.000
   rpm              = scalar,   U16,      14, "rpm",    1.000, 0.000
   accelEnrich      = scalar,   U08,      16, "%",      2.000, 0.000
   gammaEnrich      = scalar,   U08,      17, "%",      1.000, 0.000
   veCurr           = scalar,   U08,      18, "%",      1.000, 0.000
   afrTarget        = scalar,   U08,      19, "O2",     0.100, 0.000
   pulseWidth       = scalar,   U16,      20, "ms",     0.001, 0.000
   TPSdot           = scalar,   U08,      22, "%/s",    10.00, 0.000
   advance          = scalar,   S08,      23, "deg",    1.000, 0.000
   tps              = scalar,   U08,      24, "%",      1.000, 0.000
   loopsPerSecond   = scalar,   U16,      25, "loops",  1.000, 0.000
   freeRAM          = scalar,   U16,      27, "bytes",  1.000, 0.000
   boostTarget      = scalar,   U08,      29, "kPa",    2.000, 0.000
   boostDuty        = scalar,   U08,      30, "%",      1.000, 0.000
   status2          = scalar,   U08,      31, "bits",   1.000, 0.000
    launchHard       = bits,    U08,    31, [0:0]
    launchSoft       = bits,    U08,    31, [1:1]
    hardLimitOn      = bits,    U08,    31, [2:2]
    softlimitOn      = bits,    U08,    31, [3:3]
    boostCutSpark    = bits,    U08,    31, [4:4]
    error            = bits,    U08,    31, [5:5]
    idle             = bits,    U08,    31, [6:6]
    sync             = bits,    U08,    31, [7:7]
   rpmDOT           = scalar,   S16,    32, "rpm/s",  1.000, 0.000
   flex             = scalar,   U08,    34, "%",      1.000, 0.000
   flexFuelCor      = scalar,   U08,    35, "%",      1.000, 0.000
   flexIgnCor       = scalar,   U08,    36, "deg",    1.000, 0.000

   idleLoad         = scalar,   U08,    37, { bitStringValue( idleUnits , iacAlgorithm  ) },    2.000, 0.000 ; This is a combined variable covering both PWM and stepper IACs. The units used depend on which idle algorithm is chosen
   testoutputs      = scalar,   U08,    38, "bits",   1.000, 0.000
   testenabled       = bits,    U08,	  38, [0:0]
   testactive        = bits,    U08,	  38, [1:1]
   afr2             = scalar,   U08,    39, "O2",     0.100, 0.000
   baro             = scalar,   U08,    40, "kpa",      1.000, 0.000
   canin_gauge0	    = scalar,   U16,	41,	"",		1.000, 0.000
   canin_gauge1	    = scalar,   U16,	43,	"",		1.000, 0.000
   canin_gauge2	    = scalar,   U16,	45,	"",		1.000, 0.000
   canin_gauge3	    = scalar,   U16,	47,	"",		1.000, 0.000
   canin_gauge4	    = scalar,   U16,	49,	"",		1.000, 0.000
   canin_gauge5	    = scalar,   U16,	51,	"",		1.000, 0.000
   canin_gauge6	    = scalar,   U16,	53,	"",		1.000, 0.000
   canin_gauge7	    = scalar,   U16,	55,	"",		1.000, 0.000
   canin_gauge8	    = scalar,   U16,	57,	"",		1.000, 0.000
   canin_gauge9 	  = scalar,   U16,	59,	"",		1.000, 0.000
   canin_gauge10	  = scalar,   U16,	61,	"",		1.000, 0.000
   canin_gauge11	  = scalar,   U16,	63,	"",		1.000, 0.000
   canin_gauge12	  = scalar,   U16,	65,	"",		1.000, 0.000
   canin_gauge13	  = scalar,   U16,	67,	"",		1.000, 0.000
   canin_gauge14	  = scalar,   U16,	69,	"",		1.000, 0.000
   canin_gauge15	  = scalar,   U16,	71,	"",		1.000, 0.000
   tpsADC           = scalar,   U08,  73, "ADC",1.000, 0.000
   errors           = scalar,   U08,  74, "bits",   1.000, 0.000
    errorNum        = bits,     U08,    74, [0:1]
    currentError    = bits,     U08,    74, [2:7]
   pulseWidth2      = scalar,   U16,      75, "ms",     0.001, 0.000
   pulseWidth3      = scalar,   U16,      77, "ms",     0.001, 0.000
   pulseWidth4      = scalar,   U16,      79, "ms",     0.001, 0.000
   flexBoostCor     = scalar,   S16,      81, "kPa",    1.000, 0.000

#if CELSIUS
   coolant          = { coolantRaw - 40                               } ; Temperature readings are offset by 40 to allow for negatives
   iat              = { iatRaw - 40                                   } ; Temperature readings are offset by 40 to allow for negatives
#else
   coolant          = { (coolantRaw - 40) * 1.8 + 32                  } ;Convert C to F (Offset by 40)
   iat              = { (iatRaw - 40) * 1.8 + 32                      } ;Convert C to F (Offset by 40)
#endif
   time             = { timeNow                                       }
   seconds          = { secl                                          }

   throttle         = { tps }, "%"

   cycleTime        = { rpm ? ( 60000.0 / rpm ) : 0                   }
   cycleMultiplier  = { injLayout == 3 ? 2 : 1                        }
   dutyCycle        = { rpm ? ( 100.0*pulseWidth/(cycleTime * cycleMultiplier) ) : 0      }

   boostCutOut      = { boostCutFuel || boostCutSpark }
   lambda           = { afr / stoich }
   MAPxRPM          = { rpm * map }

   ;Manifold pressure in weirdo units
   map_bar      = { (map - baro) / 101.33 }
   map_psi      = { (map - baro) * 0.145038 }
   map_inhg     = { (baro - map) * 0.2953007 } ;in-Hg
   map_vacboost = { map < baro ? -map_inhg : map_psi }

;-------------------------------------------------------------------------------

[Datalog]
   ; Full datalog.
   ;
   ; Default user-defined log emulates the full datalog.
   ;
   ; The entries are saved in the datalog file in the order in
   ; which they appear in the list below.
   ;
   ;   Channel - Case sensitive name of output channel to be logged.
   ;   Label   - String written to header line of log.  Be careful
   ;             about changing these, as programs like MSLVV and
   ;             MSTweak key off specific column names.
   ;   Type    - Data type of output, converted before writing.
   ;   Format  - C-style output format of data.
   ;
   ;       Channel          Label          Type    Format
   ;       --------------   ----------     -----   ------
   entry = time,            "Time",        float,  "%.3f"
   entry = secl,            "SecL",        int,    "%d"
   entry = rpm,             "RPM",         int,    "%d"
   entry = map,             "MAP",         int,    "%d"
   entry = MAPxRPM,         "MAPxRPM",     int,    "%d"
   entry = tps,             "TPS",         int,    "%d"
   entry = afr,             "O2",          float,  "%.3f"
   entry = lambda,          "Lambda",      float,  "%.3f"
   entry = iat,             "IAT",         int,    "%d"
   entry = coolant,         "CLT",         int,    "%d"
   entry = engine,          "Engine",      int,    "%d"
   entry = DFCOOn,          "DFCO",        int,    "%d"
   entry = egoCorrection,   "Gego",        int,    "%d"
   entry = airCorrection,   "Gair",        int,    "%d"
   entry = batCorrection,   "Gbattery",   int,    "%d"
   entry = warmupEnrich,    "Gwarm",       int,    "%d"
   ;entry = baroCorrection,  "Gbaro",       int,    "%d"
   entry = gammaEnrich,     "Gammae",      int,     "%d"
   entry = accelEnrich,     "Accel Enrich",int,     "%d"
   entry = veCurr,          "VE",          int,     "%d"
   entry = pulseWidth,      "PW",          float,   "%.1f"
   entry = afrTarget,       "AFR Target",  float,   "%.3f"
   entry = pulseWidth,      "PW2",         float,   "%.1f"
   entry = dutyCycle,       "DutyCycle1",  float,   "%.1f"
   entry = dutyCycle,       "DutyCycle2",  float,   "%.1f"
   entry = TPSdot,          "TPS DOT",     int,     "%d"
   entry = advance,         "Advance",     int,     "%d"
   entry = dwell,           "Dwell",       float,     "%.1f"
   entry = batteryVoltage,  "Battery V",   float,   "%.1f"
   entry = rpmDOT,          "rpm/s",       int,     "%d"
   entry = flex,            "Eth %",       int,     "%d",       { flexEnabled }
   entry = errorNum,        "Error #",     int,     "%d"
   entry = currentError,    "Error ID",    int,     "%d"
   entry = map_psi,         "Boost PSI",   float,   "%.1f"
   entry = boostTarget,     "Boost Target",int,     "%d",       { boostEnabled }
   entry = boostDuty,       "Boost Duty",  int,     "%d",       { boostEnabled }
   entry = boostCutOut ,    "Boost cut",   int,     "%d"
   entry = launchHard ,     "Launch Hard", int,     "%d"
   entry = hardLimitOn ,    "Hard Limiter",int,     "%d"
   entry = idleLoad,        "IAC value",   int,     "%d"
   entry = baro,            "Baro Pressure",int,     "%d"

#if CAN_COMMANDS
   entry = canin_gauge0,    "CanIn CH0",   int,     "%d"
   entry = canin_gauge1,    "CanIn CH1",   int,     "%d"
   entry = canin_gauge2,    "CanIn CH2",   int,     "%d"
   entry = canin_gauge3,    "CanIn CH3",   int,     "%d"
   entry = canin_gauge4,    "CanIn CH4",   int,     "%d"
   entry = canin_gauge5,    "CanIn CH5",   int,     "%d"
   entry = canin_gauge6,    "CanIn CH6",   int,     "%d"
   entry = canin_gauge7,    "CanIn CH7",   int,     "%d"
#endif


[LoggerDefinition]
    ; valid logger types: composite, tooth, trigger, csv

    ;loggerDef = uniqueName, Display Name, type
    loggerDef = tooth, "Tooth Logger", tooth
       ;dataReadCommand = "r\\x00\\xf4\\x00\\x00\\x04\\x00" ; standard TS command format
       dataReadCommand = "T" ; Basic TS command format
       dataReadTimeout = 15000 ; time in ms
       dataReadyCondition = { toothLog1Ready }
       dataLength = 256 ; in bytes, including headers, footers and data (not used)

       ;recordDef = headerLen. footerLen, recordLen
       recordDef =   0,   0,   2; in bytes, the recordLen is for each record, currently limited to 4 bytes

       ;recordField = Name,          HeaderName,      startBit,   bitCount,   scale,  units, updateCondition
       recordField = toothGap,         "ToothTime",     0,          16,       1.0,    "uS"


[Tools]
	;addTool = toolName, PanelName
	addTool = veTableGenerator, "VE Table Generator", veTable1Tbl
	addTool = afrTableGenerator, "AFR Table Generator", afrTable1Tbl


[VeAnalyze]
	         ;    tableName,  lambdaTargetTableName, lambdaChannel, egoCorrectionChannel, activeCondition
     veAnalyzeMap = veTable1Tbl, afrTable1Tbl, afr, egoCorrection
     lambdaTargetTables = afrTable1Tbl, afrTSCustom,
         filter = std_xAxisMin ; Auto build with appropriate axis channels
         ;filter = minRPMFilter, "Minimum RPM", rpm,           <       , 500,      , true
         filter = std_xAxisMax ; Auto build with appropriate axis channels
         filter = std_yAxisMin ; Auto build with appropriate axis channels
         filter = std_yAxisMax ; Auto build with appropriate axis channels
         filter = std_DeadLambda ; Auto build

#if CELSIUS
         filter = minCltFilter, "Minimum CLT", coolant,       <       , 71,       , true
#else
         filter = minCltFilter, "Minimum CLT", coolant,       <       , 160,      , true
#endif
         filter = accelFilter, "Accel Flag" , engine,         &       , 16,       , false
         filter = aseFilter,   "ASE Flag"   , engine,         &       , 4,        , false
         filter = overrunFilter, "Overrun"    , pulseWidth,  =       , 0,        , false
         filter = std_Custom ; Standard Custom Expression Filter.

;------------- WUE VEAL not currently working ----------------
;[WueAnalyze]
        ;    tableName,  lambdaTargetTableName, lambdaChannel, egoCorrectionChannel, activeCondition
        ; wueAnalyzeMap = veTable1Tbl, afrTable1Tbl, afr, egoCorrection
;        wueAnalyzeMap = afrTable1Tbl, warmup_afr_curve, warmup_curve, afr, coolant, warmupEnrich ;warmup_afr_curve,
;             lambdaTargetTables = afrTable1Tbl, afrTSCustom,
                 ;filter = std_xAxisMin ; Auto build with appropriate axis channels
                 ;filter = minRPMFilter, "Minimum RPM", rpm,           <       , 500,      , true
                 ;filter = std_xAxisMax ; Auto build with appropriate axis channels
                 ;filter = std_yAxisMin ; Auto build with appropriate axis channels
                 ;filter = std_yAxisMax ; Auto build with appropriate axis channels
                 ;filter = std_DeadLambda ; Auto build

;                 filter = maxTPSFilter, "High Throttle", tps,       <       , 15,       , true
;------------- WUE VEAL not currently working ----------------<|MERGE_RESOLUTION|>--- conflicted
+++ resolved
@@ -1,4 +1,4 @@
-;-------------------------------------------------------------------------------
+﻿;-------------------------------------------------------------------------------
 #unset CAN_COMMANDS
 #unset enablehardware_test
 
@@ -716,22 +716,17 @@
         boostIntv           = scalar, U08,      27,      "ms",     1, 0,  0,  250, 0
         stagedInjSizePri    = scalar, U16,      28,      "cc/min",       1, 0, 0, 1500, 0
         stagedInjSizeSec    = scalar, U16,      30,      "cc/min",       1, 0, 0, 1500, 0
-<<<<<<< HEAD
-		
-		flexBoostBins = array,  U08,      32, [6],     "%",    1.0,       0.0,   0.0,     250.0,    0
-		; The boost range is obviously arbitrary since int16_t has ~32k in both directions
-		flexBoostAdj  = array,  S16,      38, [6],     "kPa",  1.0,       0.0,   -500.0,  500.0,    0
-		flexFuelBins  = array,  U08,      50, [6],     "%",    1.0,       0.0,   0.0,     250.0,    0
-		flexFuelAdj   = array,  U08,      56, [6],     "%",    1.0,       0.0,   0.0,     250.0,    0
-		flexAdvBins   = array,  U08,      62, [6],     "%",    1.0,       0.0,   0.0,     250.0,    0
-		flexAdvAdj    = array,  U08,      68, [6],     "Deg",  1.0,       0.0,   0.0,     250.0,    0
-	
-        unused11_68_192     = array,  U08,      69,[123],     "RPM",  100.0,  0.0,   100,     25500,      0
-=======
         lnchCtrlTPS         = scalar, U08,      32,      "%TPS",         1, 0, 0, 100, 0
-		
-        unused11_32_192     = array,  U08,      33, [158],     "RPM",  100.0,  0.0,   100,     25500,      0
->>>>>>> 26409086
+        
+        flexBoostBins = array,  U08,      33, [6],     "%",    1.0,       0.0,   0.0,     250.0,    0
+        ; The boost range is obviously arbitrary since int16_t has ~32k in both directions
+        flexBoostAdj  = array,  S16,      39, [6],     "kPa",  1.0,       0.0,   -500.0,  500.0,    0
+        flexFuelBins  = array,  U08,      51, [6],     "%",    1.0,       0.0,   0.0,     250.0,    0
+        flexFuelAdj   = array,  U08,      57, [6],     "%",    1.0,       0.0,   0.0,     250.0,    0
+        flexAdvBins   = array,  U08,      63, [6],     "%",    1.0,       0.0,   0.0,     250.0,    0
+        flexAdvAdj    = array,  U08,      69, [6],     "Deg",  1.0,       0.0,   0.0,     250.0,    0
+
+        unused11_70_192     = array,  U08,      70,[122],     "RPM",  100.0,  0.0,   100,     25500,      0
 
 ;-------------------------------------------------------------------------------
 
