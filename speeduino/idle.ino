--- conflicted
+++ resolved
@@ -77,14 +77,11 @@
     FTM2_C0SC |= FTM_CSC_MSA; //Enable Compare mode
     //The below enables channel compare interrupt, but this is done in idleControl()
     //FTM2_C0SC |= FTM_CSC_CHIE; 
-<<<<<<< HEAD
 
     FTM2_C1SC &= ~FTM_CSC_MSB; //According to Pg 965 of the K64 datasheet, this should not be needed as MSB is reset to 0 upon reset, but the channel interrupt fails to fire without it
     FTM2_C1SC |= FTM_CSC_MSA; //Enable Compare mode
     //Enable channel compare interrupt (This is currently disabled as not in use)
     //FTM2_C1SC |= FTM_CSC_CHIE; 
-=======
->>>>>>> ab701d6d
 
     FTM2_C1SC &= ~FTM_CSC_MSB; //According to Pg 965 of the K64 datasheet, this should not be needed as MSB is reset to 0 upon reset, but the channel interrupt fails to fire without it
     FTM2_C1SC |= FTM_CSC_MSA; //Enable Compare mode
