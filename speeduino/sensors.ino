/*
Speeduino - Simple engine management for the Arduino Mega 2560 platform
Copyright (C) Josh Stewart
A full copy of the license may be found in the projects root directory
*/
#include "sensors.h"
#include "crankMaths.h"
#include "globals.h"
#include "maths.h"

void initialiseADC()
{
#if defined(__AVR_ATmega1280__) || defined(__AVR_ATmega1281__) || defined(__AVR_ATmega2560__) || defined(__AVR_ATmega2561__) //AVR chips use the ISR for this

  #if defined(ANALOG_ISR)
    //This sets the ADC (Analog to Digitial Converter) to run at 250KHz, greatly reducing analog read times (MAP/TPS)
    //the code on ISR run each conversion every 25 ADC clock, conversion run about 100KHz effectively
    //making a 6250 conversions/s on 16 channels and 12500 on 8 channels devices.
    noInterrupts(); //Interrupts should be turned off when playing with any of these registers

    ADCSRB = 0x00; //ADC Auto Trigger Source is in Free Running mode
    ADMUX = 0x40;  //Select AREF as reference, ADC Left Adjust Result, Starting at channel 0

    //All of the below is the longhand version of: ADCSRA = 0xEE;
    #define ADFR 5 //Why the HELL isn't this defined in the same place as everything else (wiring.h)?!?!
    BIT_SET(ADCSRA,ADFR); //Set free running mode
    BIT_SET(ADCSRA,ADIE); //Set ADC interrupt enabled
    BIT_CLEAR(ADCSRA,ADIF); //Clear interrupt flag

    // Set ADC clock to 125KHz (Prescaler = 128)
    BIT_SET(ADCSRA,ADPS2);
    BIT_SET(ADCSRA,ADPS1);
    BIT_SET(ADCSRA,ADPS0);

    BIT_SET(ADCSRA,ADEN); //Enable ADC

    interrupts();
    BIT_SET(ADCSRA,ADSC); //Start conversion

  #else
    //This sets the ADC (Analog to Digitial Converter) to run at 1Mhz, greatly reducing analog read times (MAP/TPS) when using the standard analogRead() function
    //1Mhz is the fastest speed permitted by the CPU without affecting accuracy
    //Please see chapter 11 of 'Practical Arduino' (http://books.google.com.au/books?id=HsTxON1L6D4C&printsec=frontcover#v=onepage&q&f=false) for more detail
     BIT_SET(ADCSRA,ADPS2);
     BIT_CLEAR(ADCSRA,ADPS1);
     BIT_CLEAR(ADCSRA,ADPS0);
  #endif
#elif defined(ARDUINO_ARCH_STM32) //STM32GENERIC lib
  analogReadResolution(10); //use 10bits for analog
#endif
  MAPcurRev = 0;
  MAPcount = 0;
  MAPrunningValue = 0;

  //The following checks the aux inputs and initialises pins if required
  auxIsEnabled = false;
  for (byte AuxinChan = 0; AuxinChan <16 ; AuxinChan++)
  {
    currentStatus.current_caninchannel = AuxinChan;                   
    if (((configPage9.caninput_sel[currentStatus.current_caninchannel]&12) == 4)
    && ((configPage9.enable_secondarySerial == 1) || ((configPage9.enable_intcan == 1) && (configPage9.intcan_available == 1))))
    { //if current input channel is enabled as external input in caninput_selxb(bits 2:3) and secondary serial or internal canbus is enabled(and is mcu supported)                 
      //currentStatus.canin[14] = 22;  Dev test use only!
      auxIsEnabled = true;     
    }
    else if ((((configPage9.enable_secondarySerial == 1) || ((configPage9.enable_intcan == 1) && (configPage9.intcan_available == 1))) && (configPage9.caninput_sel[currentStatus.current_caninchannel]&12) == 8)
            || (((configPage9.enable_secondarySerial == 0) && (configPage9.enable_intcan == 1 && configPage9.intcan_available == 0 )) && (configPage9.caninput_sel[currentStatus.current_caninchannel]&3) == 2)  
            || (((configPage9.enable_secondarySerial == 0) && (configPage9.enable_intcan == 0)) && ((configPage9.caninput_sel[currentStatus.current_caninchannel]&3) == 2)))  
    {  //if current input channel is enabled as analog local pin check caninput_selxb(bits 2:3) with &12 and caninput_selxa(bits 0:1) with &3
      byte pinNumber = (configPage9.Auxinpina[currentStatus.current_caninchannel]&127);
      if( pinIsUsed(pinNumber) )
      {
        //Do nothing here as the pin is already in use.
        //Need some method of reporting this back to the user
      }
      else
      {
        //Channel is active and analog
        pinMode( pinNumber, INPUT);
        //currentStatus.canin[14] = 33;  Dev test use only!
        auxIsEnabled = true;
      }  
    }
    else if ((((configPage9.enable_secondarySerial == 1) || ((configPage9.enable_intcan == 1) && (configPage9.intcan_available == 1))) && (configPage9.caninput_sel[currentStatus.current_caninchannel]&12) == 12)
            || (((configPage9.enable_secondarySerial == 0) && (configPage9.enable_intcan == 1 && configPage9.intcan_available == 0 )) && (configPage9.caninput_sel[currentStatus.current_caninchannel]&3) == 3)
            || (((configPage9.enable_secondarySerial == 0) && (configPage9.enable_intcan == 0)) && ((configPage9.caninput_sel[currentStatus.current_caninchannel]&3) == 3)))
    {  //if current input channel is enabled as digital local pin check caninput_selxb(bits 2:3) wih &12 and caninput_selxa(bits 0:1) with &3
       byte pinNumber = (configPage9.Auxinpinb[currentStatus.current_caninchannel]&127);
       if( pinIsUsed(pinNumber) )
       {
         //Do nothing here as the pin is already in use.
         //Need some method of reporting this back to the user
       }
       else
       {
         //Channel is active and digital
         pinMode( pinNumber, INPUT);
         //currentStatus.canin[14] = 44;  Dev test use only!
         auxIsEnabled = true;
       }  

    }
<<<<<<< HEAD
   }
  
=======
  } //For loop iterating through aux in lines

  //Sanity checks to ensure none of the filter values are set to 255 (Which would be the default on a new arduino, but can prevent the sensor readings from going through correctly)
  //Each sensor has it's own default value
  if(configPage4.ADCFILTER_TPS == 255) { configPage4.ADCFILTER_TPS = 50;  }
  if(configPage4.ADCFILTER_CLT == 255) { configPage4.ADCFILTER_TPS = 180; }
  if(configPage4.ADCFILTER_IAT == 255) { configPage4.ADCFILTER_TPS = 180; }
  if(configPage4.ADCFILTER_O2  == 255) { configPage4.ADCFILTER_TPS = 100; }
  if(configPage4.ADCFILTER_BAT == 255) { configPage4.ADCFILTER_TPS = 128; }
  if(configPage4.ADCFILTER_MAP == 255) { configPage4.ADCFILTER_TPS = 20;  }
  if(configPage4.ADCFILTER_BARO == 255) { configPage4.ADCFILTER_TPS = 64; }
>>>>>>> abb8a085
}

static inline void instanteneousMAPReading()
{
  unsigned int tempReading;
  //Instantaneous MAP readings
  #if defined(ANALOG_ISR_MAP)
    tempReading = AnChannel[pinMAP-A0];
  #else
    tempReading = analogRead(pinMAP);
    tempReading = analogRead(pinMAP);
  #endif
  //Error checking
  if( (tempReading >= VALID_MAP_MAX) || (tempReading <= VALID_MAP_MIN) ) { mapErrorCount += 1; }
  else { mapErrorCount = 0; }

  //During startup a call is made here to get the baro reading. In this case, we can't apply the ADC filter
  if(initialisationComplete == true) { currentStatus.mapADC = ADC_FILTER(tempReading, configPage4.ADCFILTER_MAP, currentStatus.mapADC); } //Very weak filter
  else { currentStatus.mapADC = tempReading; } //Baro reading (No filter)

  currentStatus.MAP = fastMap10Bit(currentStatus.mapADC, configPage2.mapMin, configPage2.mapMax); //Get the current MAP value
  if(currentStatus.MAP < 0) { currentStatus.MAP = 0; } //Sanity check

}

static inline void readMAP()
{
  unsigned int tempReading;
  //MAP Sampling system
  switch(configPage2.mapSample)
  {
    case 0:
      //Instantaneous MAP readings
      instanteneousMAPReading();
      break;

    case 1:
      //Average of a cycle

      if ( (currentStatus.RPM > 0) && (currentStatus.hasSync == true) ) //If the engine isn't running, fall back to instantaneous reads
      {
        if( (MAPcurRev == currentStatus.startRevolutions) || (MAPcurRev == (currentStatus.startRevolutions+1)) ) //2 revolutions are looked at for 4 stroke. 2 stroke not currently catered for.
        {
          #if defined(ANALOG_ISR_MAP)
            tempReading = AnChannel[pinMAP-A0];
          #else
            tempReading = analogRead(pinMAP);
            tempReading = analogRead(pinMAP);
          #endif

          //Error check
          if( (tempReading < VALID_MAP_MAX) && (tempReading > VALID_MAP_MIN) )
          {
            currentStatus.mapADC = ADC_FILTER(tempReading, configPage4.ADCFILTER_MAP, currentStatus.mapADC);
            MAPrunningValue += currentStatus.mapADC; //Add the current reading onto the total
            MAPcount++;
          }
          else { mapErrorCount += 1; }

          //Repeat for EMAP if it's enabled
          if(configPage6.useEMAP == true)
          {
            tempReading = analogRead(pinEMAP);
            tempReading = analogRead(pinEMAP);

            //Error check
            if( (tempReading < VALID_MAP_MAX) && (tempReading > VALID_MAP_MIN) )
            {
              currentStatus.EMAPADC = ADC_FILTER(tempReading, configPage4.ADCFILTER_MAP, currentStatus.EMAPADC);
              EMAPrunningValue += currentStatus.EMAPADC; //Add the current reading onto the total
            }
            else { mapErrorCount += 1; }
          }
        }
        else
        {
          //Reaching here means that the last cylce has completed and the MAP value should be calculated
          //Sanity check
          if( (MAPrunningValue != 0) && (MAPcount != 0) )
          {
            currentStatus.mapADC = ldiv(MAPrunningValue, MAPcount).quot;
            currentStatus.MAP = fastMap10Bit(currentStatus.mapADC, configPage2.mapMin, configPage2.mapMax); //Get the current MAP value
            if(currentStatus.MAP < 0) { currentStatus.MAP = 0; } //Sanity check

            //If EMAP is enabled, the process is identical to the above
            if(configPage6.useEMAP == true)
            {
              currentStatus.EMAPADC = ldiv(EMAPrunningValue, MAPcount).quot; //Note that the MAP count can be reused here as it will always be the same count.
              currentStatus.EMAP = fastMap10Bit(currentStatus.EMAPADC, configPage2.EMAPMin, configPage2.EMAPMax);
              if(currentStatus.EMAP < 0) { currentStatus.EMAP = 0; } //Sanity check
            }
          }
          else { instanteneousMAPReading(); }
          MAPcurRev = currentStatus.startRevolutions; //Reset the current rev count
          MAPrunningValue = 0;
          EMAPrunningValue = 0; //Can reset this even if EMAP not used
          MAPcount = 0;
        }
      }
      else {  instanteneousMAPReading(); }
      break;

    case 2:
      //Minimum reading in a cycle
      if (currentStatus.RPM > 0 ) //If the engine isn't running, fall back to instantaneous reads
      {
        if( (MAPcurRev == currentStatus.startRevolutions) || (MAPcurRev == (currentStatus.startRevolutions+1)) ) //2 revolutions are looked at for 4 stroke. 2 stroke not currently catered for.
        {
          #if defined(ANALOG_ISR_MAP)
            tempReading = AnChannel[pinMAP-A0];
          #else
            tempReading = analogRead(pinMAP);
            tempReading = analogRead(pinMAP);
          #endif
          //Error check
          if( (tempReading < VALID_MAP_MAX) && (tempReading > VALID_MAP_MIN) )
          {
            if( (unsigned long)tempReading < MAPrunningValue ) { MAPrunningValue = (unsigned long)tempReading; } //Check whether the current reading is lower than the running minimum
          }
          else { mapErrorCount += 1; }
        }
        else
        {
          //Reaching here means that the last cylce has completed and the MAP value should be calculated
          currentStatus.mapADC = MAPrunningValue;
          currentStatus.MAP = fastMap10Bit(currentStatus.mapADC, configPage2.mapMin, configPage2.mapMax); //Get the current MAP value
          if(currentStatus.MAP < 0) { currentStatus.MAP = 0; } //Sanity check
          MAPcurRev = currentStatus.startRevolutions; //Reset the current rev count
          MAPrunningValue = 1023; //Reset the latest value so the next reading will always be lower
        }
      }
      else { instanteneousMAPReading(); }
      break;

    default:
    //Instantaneous MAP readings (Just in case)
    instanteneousMAPReading();
    break;
  }
}

void readTPS()
{
  currentStatus.TPSlast = currentStatus.TPS;
  currentStatus.TPSlast_time = currentStatus.TPS_time;
  #if defined(ANALOG_ISR)
    byte tempTPS = fastMap1023toX(AnChannel[pinTPS-A0], 255); //Get the current raw TPS ADC value and map it into a byte
  #else
    analogRead(pinTPS);
    byte tempTPS = fastMap1023toX(analogRead(pinTPS), 255); //Get the current raw TPS ADC value and map it into a byte
  #endif
  currentStatus.tpsADC = ADC_FILTER(tempTPS, configPage4.ADCFILTER_TPS, currentStatus.tpsADC);
  //currentStatus.tpsADC = ADC_FILTER(tempTPS, 128, currentStatus.tpsADC);
  byte tempADC = currentStatus.tpsADC; //The tempADC value is used in order to allow TunerStudio to recover and redo the TPS calibration if this somehow gets corrupted

  if(configPage2.tpsMax > configPage2.tpsMin)
  {
    //Check that the ADC values fall within the min and max ranges (Should always be the case, but noise can cause these to fluctuate outside the defined range).
    if (currentStatus.tpsADC < configPage2.tpsMin) { tempADC = configPage2.tpsMin; }
    else if(currentStatus.tpsADC > configPage2.tpsMax) { tempADC = configPage2.tpsMax; }
    currentStatus.TPS = map(tempADC, configPage2.tpsMin, configPage2.tpsMax, 0, 100); //Take the raw TPS ADC value and convert it into a TPS% based on the calibrated values
  }
  else
  {
    //This case occurs when the TPS +5v and gnd are wired backwards, but the user wishes to retain this configuration.
    //In such a case, tpsMin will be greater then tpsMax and hence checks and mapping needs to be reversed

    tempADC = 255 - currentStatus.tpsADC; //Reverse the ADC values

    //All checks below are reversed from the standard case above
    if (tempADC > configPage2.tpsMin) { tempADC = configPage2.tpsMin; }
    else if(tempADC < configPage2.tpsMax) { tempADC = configPage2.tpsMax; }
    currentStatus.TPS = map(tempADC, configPage2.tpsMax, configPage2.tpsMin, 0, 100);
  }

  currentStatus.TPS_time = micros();
}

void readCLT()
{
  unsigned int tempReading;
  #if defined(ANALOG_ISR)
    tempReading = fastMap1023toX(AnChannel[pinCLT-A0], 511); //Get the current raw CLT value
  #else
    tempReading = analogRead(pinCLT);
    tempReading = fastMap1023toX(analogRead(pinCLT), 511); //Get the current raw CLT value
  #endif
  currentStatus.cltADC = ADC_FILTER(tempReading, configPage4.ADCFILTER_CLT, currentStatus.cltADC);
  currentStatus.coolant = cltCalibrationTable[currentStatus.cltADC] - CALIBRATION_TEMPERATURE_OFFSET; //Temperature calibration values are stored as positive bytes. We subtract 40 from them to allow for negative temperatures
}

void readIAT()
{
  unsigned int tempReading;
  #if defined(ANALOG_ISR)
    tempReading = fastMap1023toX(AnChannel[pinIAT-A0], 511); //Get the current raw IAT value
  #else
    tempReading = analogRead(pinIAT);
    tempReading = fastMap1023toX(analogRead(pinIAT), 511); //Get the current raw IAT value
  #endif
  currentStatus.iatADC = ADC_FILTER(tempReading, configPage4.ADCFILTER_IAT, currentStatus.iatADC);
  currentStatus.IAT = iatCalibrationTable[currentStatus.iatADC] - CALIBRATION_TEMPERATURE_OFFSET;
}

void readBaro()
{
  if ( configPage6.useExtBaro != 0 )
  {
    int tempReading;
    // readings
    #if defined(ANALOG_ISR_MAP)
      tempReading = AnChannel[pinBaro-A0];
    #else
      tempReading = analogRead(pinBaro);
      tempReading = analogRead(pinBaro);
    #endif

    currentStatus.baroADC = ADC_FILTER(tempReading, configPage4.ADCFILTER_BARO, currentStatus.baroADC); //Very weak filter

    currentStatus.baro = fastMap10Bit(currentStatus.baroADC, configPage2.baroMin, configPage2.baroMax); //Get the current MAP value
  }
}

void readO2()
{
  unsigned int tempReading;
  #if defined(ANALOG_ISR)
    tempReading = fastMap1023toX(AnChannel[pinO2-A0], 511); //Get the current O2 value.
  #else
    tempReading = analogRead(pinO2);
    tempReading = fastMap1023toX(analogRead(pinO2), 511); //Get the current O2 value.
  #endif
  currentStatus.O2ADC = ADC_FILTER(tempReading, configPage4.ADCFILTER_O2, currentStatus.O2ADC);
  currentStatus.O2 = o2CalibrationTable[currentStatus.O2ADC];
}

void readO2_2()
{
  //Second O2 currently disabled as its not being used
  //Get the current O2 value.
  unsigned int tempReading;
  #if defined(ANALOG_ISR)
    tempReading = fastMap1023toX(AnChannel[pinO2_2-A0], 511); //Get the current O2 value.
  #else
    tempReading = analogRead(pinO2_2);
    tempReading = fastMap1023toX(analogRead(pinO2_2), 511); //Get the current O2 value.
  #endif
  currentStatus.O2_2ADC = ADC_FILTER(tempReading, configPage4.ADCFILTER_O2, currentStatus.O2_2ADC);
  currentStatus.O2_2 = o2CalibrationTable[currentStatus.O2_2ADC];
}

void readBat()
{
  unsigned int tempReading;
  #if defined(ANALOG_ISR)
    tempReading = fastMap1023toX(AnChannel[pinBat-A0], 245); //Get the current raw Battery value. Permissible values are from 0v to 24.5v (245)
  #else
    tempReading = analogRead(pinBat);
    tempReading = fastMap1023toX(analogRead(pinBat), 245); //Get the current raw Battery value. Permissible values are from 0v to 24.5v (245)
  #endif
  currentStatus.battery10 = ADC_FILTER(tempReading, configPage4.ADCFILTER_BAT, currentStatus.battery10);
}

/*
 * The interrupt function for reading the flex sensor frequency
 * This value is incremented with every pulse and reset back to 0 once per second
 */
void flexPulse()
{
  ++flexCounter;
}

/*
 * The interrupt function for pulses from a knock conditioner / controller
 * 
 */
void knockPulse()
{
  //Check if this the start of a knock. 
  if(knockCounter == 0)
  {
    //knockAngle = crankAngle + fastTimeToAngle( (micros() - lastCrankAngleCalc) ); 
    knockStartTime = micros();
    knockCounter = 1;
  }
  else { ++knockCounter; } //Knock has already started, so just increment the counter for this

}

uint16_t readAuxanalog(uint8_t analogPin)
{
  //read the Aux analog value for pin set by analogPin 
  unsigned int tempReading;
  #if defined(ANALOG_ISR)
    tempReading = fastMap1023toX(AnChannel[analogPin-A0], 511); //Get the current raw Auxanalog value
  #else
    tempReading = analogRead(analogPin);
    tempReading = fastMap1023toX(analogRead(analogPin), 511); //Get the current raw Auxanalog value
  #endif
  return tempReading;
} 

uint16_t readAuxdigital(uint8_t digitalPin)
{
  //read the Aux digital value for pin set by digitalPin 
  unsigned int tempReading;
  tempReading = digitalRead(digitalPin); 
  return tempReading;
} <|MERGE_RESOLUTION|>--- conflicted
+++ resolved
@@ -100,10 +100,6 @@
        }  
 
     }
-<<<<<<< HEAD
-   }
-  
-=======
   } //For loop iterating through aux in lines
 
   //Sanity checks to ensure none of the filter values are set to 255 (Which would be the default on a new arduino, but can prevent the sensor readings from going through correctly)
@@ -115,7 +111,6 @@
   if(configPage4.ADCFILTER_BAT == 255) { configPage4.ADCFILTER_TPS = 128; }
   if(configPage4.ADCFILTER_MAP == 255) { configPage4.ADCFILTER_TPS = 20;  }
   if(configPage4.ADCFILTER_BARO == 255) { configPage4.ADCFILTER_TPS = 64; }
->>>>>>> abb8a085
 }
 
 static inline void instanteneousMAPReading()
