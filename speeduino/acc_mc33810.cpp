#include "acc_mc33810.h"
#include "globals.h"
#include <SPI.h>

uint8_t MC33810_BIT_INJ1 = 1;
uint8_t MC33810_BIT_INJ2 = 2;
uint8_t MC33810_BIT_INJ3 = 3;
uint8_t MC33810_BIT_INJ4 = 4;
uint8_t MC33810_BIT_INJ5 = 5;
uint8_t MC33810_BIT_INJ6 = 6;
uint8_t MC33810_BIT_INJ7 = 7;
uint8_t MC33810_BIT_INJ8 = 8;

uint8_t MC33810_BIT_IGN1 = 1;
uint8_t MC33810_BIT_IGN2 = 2;
uint8_t MC33810_BIT_IGN3 = 3;
uint8_t MC33810_BIT_IGN4 = 4;
uint8_t MC33810_BIT_IGN5 = 5;
uint8_t MC33810_BIT_IGN6 = 6;
uint8_t MC33810_BIT_IGN7 = 7;
uint8_t MC33810_BIT_IGN8 = 8;

volatile PORT_TYPE *mc33810_1_pin_port;
volatile PINMASK_TYPE mc33810_1_pin_mask;
volatile PORT_TYPE *mc33810_2_pin_port;
volatile PINMASK_TYPE mc33810_2_pin_mask;

// All Churrosoft OpenEFI/uEFI boards uses SPI2 for the PMIC / Flash
#if defined(CHURROSOFT_UEFI_V3) || defined(CHURROSOFT_UEFI_V6) || defined(CHURROSOFT_OPENEFI_V4)
    SPIClass SPI_FOR_PMIC(PB15, PB14, PB10);
#endif

void initMC33810(void)
{
    //Set pin port/masks
    mc33810_1_pin_port = portOutputRegister(digitalPinToPort(pinMC33810_1_CS));
    mc33810_1_pin_mask = digitalPinToBitMask(pinMC33810_1_CS);
    mc33810_2_pin_port = portOutputRegister(digitalPinToPort(pinMC33810_2_CS));
    mc33810_2_pin_mask = digitalPinToBitMask(pinMC33810_2_CS);

    //Set the output states of both ICs to be off to fuel and ignition
    mc33810_1_requestedState = 0;
    mc33810_2_requestedState = 0;
    mc33810_1_returnState = 0;
    mc33810_2_returnState = 0;

    pinMode(pinMC33810_1_CS, OUTPUT);
    pinMode(pinMC33810_2_CS, OUTPUT);

    PMIC_SPI.begin();
	PMIC_SPI.beginTransaction(SPISettings(6000000, MSBFIRST, SPI_MODE0)); 

    //Set the ignition outputs to GPGD mode
    /*
    0001 = Mode select command
    1111 = Set all 1 GD[0...3] outputs to use GPGD mode
    00000000 = All remaining values are unused (For us)
    */
    //uint16_t cmd = 0b000111110000;
    uint16_t cmd = 0b0001111100000000;
    //IC1
    MC33810_1_ACTIVE();
    PMIC_SPI.transfer16(cmd);
<<<<<<< HEAD
    MC33810_1_INACTIVE();
    //IC2
    MC33810_2_ACTIVE();
    PMIC_SPI.transfer16(cmd);
    MC33810_2_INACTIVE();

    //Disable the Open Load pull-down current sync (See page 31 of MC33810 DS)
    /*
    0010 = LSD Fault Command
    1000 = LSD Fault operation is Shutdown (Default)
    1111 = Open load detection fault when active (Default)
    0000 = Disable open load detection when off (Changed from 1111 to 0000)
    */
    cmd = 0b0010100011110000;
    //IC1
    MC33810_1_ACTIVE();
    SPI.transfer16(cmd);
=======
>>>>>>> 6a4c5395
    MC33810_1_INACTIVE();
    //IC2
    MC33810_2_ACTIVE();
    PMIC_SPI.transfer16(cmd);
    MC33810_2_INACTIVE();
    
}<|MERGE_RESOLUTION|>--- conflicted
+++ resolved
@@ -61,7 +61,6 @@
     //IC1
     MC33810_1_ACTIVE();
     PMIC_SPI.transfer16(cmd);
-<<<<<<< HEAD
     MC33810_1_INACTIVE();
     //IC2
     MC33810_2_ACTIVE();
@@ -78,9 +77,7 @@
     cmd = 0b0010100011110000;
     //IC1
     MC33810_1_ACTIVE();
-    SPI.transfer16(cmd);
-=======
->>>>>>> 6a4c5395
+    PMIC_SPI.transfer16(cmd);
     MC33810_1_INACTIVE();
     //IC2
     MC33810_2_ACTIVE();
