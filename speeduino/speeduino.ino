/*
Speeduino - Simple engine management for the Arduino Mega 2560 platform
Copyright (C) Josh Stewart

This program is free software; you can redistribute it and/or
modify it under the terms of the GNU General Public License
as published by the Free Software Foundation; either version 2
of the License, or (at your option) any later version.

This program is distributed in the hope that it will be useful,la
but WITHOUT ANY WARRANTY; without even the implied warranty of
MERCHANTABILITY or FITNESS FOR A PARTICULAR PURPOSE.  See the
GNU General Public License for more details.

You should have received a copy of the GNU General Public License
along with this program; if not, write to the Free Software
Foundation, Inc., 51 Franklin Street, Fifth Floor, Boston, MA  02110-1301, USA.
*/

#ifndef UNIT_TEST  // Scope guard for unit testing

#include <stdint.h> //https://developer.mbed.org/handbook/C-Data-Types
//************************************************
#include "speeduino.h"
#include "globals.h"
#include "utils.h"
#include "table.h"
#include "scheduler.h"
#include "comms.h"
#include "cancomms.h"
#include "maths.h"
#include "corrections.h"
#include "timers.h"
//#include "display.h"
#include "decoders.h"
#include "idle.h"
#include "auxiliaries.h"
#include "sensors.h"
#include "src/PID_v1/PID_v1.h"
//#include "src/DigitalWriteFast/digitalWriteFast.h"
#include "errors.h"
#include "storage.h"
#include "scheduledIO.h"
#include <EEPROM.h>
#if defined (CORE_TEENSY)
#include <FlexCAN.h>
#endif

struct config2 configPage2;
struct config4 configPage4; //Done
struct config6 configPage6;
struct config9 configPage9;
struct config10 configPage10;
/*
struct config2 configPage1;
struct config6 configPage3;
struct config9 configPage9;
struct config10 configPage11;
*/

uint16_t req_fuel_uS, inj_opentime_uS;
uint16_t staged_req_fuel_mult_pri;
uint16_t staged_req_fuel_mult_sec;

bool ignitionOn = false; //The current state of the ignition system
bool fuelOn = false; //The current state of the ignition system
bool fuelPumpOn = false; //The current status of the fuel pump

void (*trigger)(); //Pointer for the trigger function (Gets pointed to the relevant decoder)
void (*triggerSecondary)(); //Pointer for the secondary trigger function (Gets pointed to the relevant decoder)
uint16_t (*getRPM)(); //Pointer to the getRPM function (Gets pointed to the relevant decoder)
int (*getCrankAngle)(int); //Pointer to the getCrank Angle function (Gets pointed to the relevant decoder)
void (*triggerSetEndTeeth)(); //Pointer to the triggerSetEndTeeth function of each decoder

byte cltCalibrationTable[CALIBRATION_TABLE_SIZE];
byte iatCalibrationTable[CALIBRATION_TABLE_SIZE];
byte o2CalibrationTable[CALIBRATION_TABLE_SIZE];

//These variables are used for tracking the number of running sensors values that appear to be errors. Once a threshold is reached, the sensor reading will go to default value and assume the sensor is faulty
byte mapErrorCount = 0;
byte iatErrorCount = 0;
byte cltErrorCount = 0;

unsigned long counter;
unsigned long currentLoopTime; //The time the current loop started (uS)
unsigned long previousLoopTime; //The time the previous loop started (uS)

int CRANK_ANGLE_MAX = 720;
int CRANK_ANGLE_MAX_IGN = 360;
int CRANK_ANGLE_MAX_INJ = 360; // The number of crank degrees that the system track over. 360 for wasted / timed batch and 720 for sequential

static byte coilHIGH = HIGH;
static byte coilLOW = LOW;
static byte fanHIGH = HIGH;             // Used to invert the cooling fan output
static byte fanLOW = LOW;               // Used to invert the cooling fan output

volatile uint16_t mainLoopCount;
byte deltaToothCount = 0; //The last tooth that was used with the deltaV calc
int rpmDelta;
byte maxIgnOutputs = 1; //Used for rolling rev limiter
byte curRollingCut = 0; //Rolling rev limiter, current ignition channel being cut
uint16_t fixedCrankingOverride = 0;
int16_t lastAdvance; //Stores the previous advance figure to track changes.
bool clutchTrigger;
bool previousClutchTrigger;

unsigned long secCounter; //The next time to incremen 'runSecs' counter.
int channel1IgnDegrees; //The number of crank degrees until cylinder 1 is at TDC (This is obviously 0 for virtually ALL engines, but there's some weird ones)
int channel2IgnDegrees; //The number of crank degrees until cylinder 2 (and 5/6/7/8) is at TDC
int channel3IgnDegrees; //The number of crank degrees until cylinder 3 (and 5/6/7/8) is at TDC
int channel4IgnDegrees; //The number of crank degrees until cylinder 4 (and 5/6/7/8) is at TDC
int channel5IgnDegrees; //The number of crank degrees until cylinder 5 is at TDC
int channel6IgnDegrees; //The number of crank degrees until cylinder 6 is at TDC
int channel7IgnDegrees; //The number of crank degrees until cylinder 7 is at TDC
int channel8IgnDegrees; //The number of crank degrees until cylinder 8 is at TDC
int channel1InjDegrees; //The number of crank degrees until cylinder 1 is at TDC (This is obviously 0 for virtually ALL engines, but there's some weird ones)
int channel2InjDegrees; //The number of crank degrees until cylinder 2 (and 5/6/7/8) is at TDC
int channel3InjDegrees; //The number of crank degrees until cylinder 3 (and 5/6/7/8) is at TDC
int channel4InjDegrees; //The number of crank degrees until cylinder 4 (and 5/6/7/8) is at TDC
int channel5InjDegrees; //The number of crank degrees until cylinder 5 is at TDC
int channel6InjDegrees; //The number of crank degrees until cylinder 6 is at TDC
int channel7InjDegrees; //The number of crank degrees until cylinder 7 is at TDC
int channel8InjDegrees; //The number of crank degrees until cylinder 8 is at TDC

//These are the functions the get called to begin and end the ignition coil charging. They are required for the various spark output modes
void (*ign1StartFunction)();
void (*ign1EndFunction)();
void (*ign2StartFunction)();
void (*ign2EndFunction)();
void (*ign3StartFunction)();
void (*ign3EndFunction)();
void (*ign4StartFunction)();
void (*ign4EndFunction)();
void (*ign5StartFunction)();
void (*ign5EndFunction)();

volatile int timePerDegree;
byte degreesPerLoop; //The number of crank degrees that pass for each mainloop of the program
volatile bool fpPrimed = false; //Tracks whether or not the fuel pump priming has been completed yet
bool initialisationComplete = false; //Tracks whether the setup() functino has run completely

void setup()
{
  pinMode(LED_BUILTIN, OUTPUT);
  digitalWrite(LED_BUILTIN, LOW);
  //Setup the dummy fuel and ignition tables
  //dummyFuelTable(&fuelTable);
  //dummyIgnitionTable(&ignitionTable);
  table3D_setSize(&fuelTable, 16);
  table3D_setSize(&ignitionTable, 16);
  table3D_setSize(&afrTable, 16);
  table3D_setSize(&stagingTable, 8);
  table3D_setSize(&boostTable, 8);
  table3D_setSize(&vvtTable, 8);
  table3D_setSize(&trim1Table, 6);
  table3D_setSize(&trim2Table, 6);
  table3D_setSize(&trim3Table, 6);
  table3D_setSize(&trim4Table, 6);
  initialiseTimers();
  
  loadConfig();
  doUpdates(); //Check if any data items need updating (Occurs ith firmware updates)

  //Always start with a clean slate on the bootloader capabilities level
  //This should be 0 until we hear otherwise from the 16u2
  configPage4.bootloaderCaps = 0;

  Serial.begin(115200);
<<<<<<< HEAD
  if (configPage10.enable_canbus == 1) { CANSerial.begin(115200); }
  
  #if defined(CORE_STM32) || defined(CORE_TEENSY)
  else if (configPage10.enable_canbus == 2)
=======
#if defined(__AVR_ATmega1280__) || defined(__AVR_ATmega2560__) //ATmega2561 does not have Serial3
  if (configPage9.enable_canbus == 1) { CANSerial.begin(115200); }
#elif defined(CORE_STM32)
  if (configPage9.enable_canbus == 1) { CANSerial.begin(115200); }
  else if (configPage9.enable_canbus == 2)
  {
    //enable local can interface
  }
#elif defined(CORE_TEENSY)
  if (configPage9.enable_canbus == 1) { CANSerial.begin(115200); }
  else if (configPage9.enable_canbus == 2)
>>>>>>> 33b85f3b
  {
    //Teensy onboard CAN not used currently
    //enable local can interface
    //setup can interface to 250k
    //FlexCAN CANbus0(2500000, 0);
    //static CAN_message_t txmsg,rxmsg;
    //CANbus0.begin();
  }
  #endif

  //Repoint the 2D table structs to the config pages that were just loaded
  taeTable.valueSize = SIZE_BYTE; //Set this table to use byte values
  taeTable.xSize = 4;
  taeTable.values = configPage4.taeValues;
  taeTable.axisX = configPage4.taeBins;
  WUETable.valueSize = SIZE_BYTE; //Set this table to use byte values
  WUETable.xSize = 10;
  WUETable.values = configPage2.wueValues;
  WUETable.axisX = configPage4.wueBins;
  crankingEnrichTable.valueSize = SIZE_BYTE;
  crankingEnrichTable.xSize = 4;
  crankingEnrichTable.values = configPage10.crankingEnrichValues;
  crankingEnrichTable.axisX = configPage10.crankingEnrichBins;

  dwellVCorrectionTable.valueSize = SIZE_BYTE;
  dwellVCorrectionTable.xSize = 6;
  dwellVCorrectionTable.values = configPage4.dwellCorrectionValues;
  dwellVCorrectionTable.axisX = configPage6.voltageCorrectionBins;
  injectorVCorrectionTable.valueSize = SIZE_BYTE;
  injectorVCorrectionTable.xSize = 6;
  injectorVCorrectionTable.values = configPage6.injVoltageCorrectionValues;
  injectorVCorrectionTable.axisX = configPage6.voltageCorrectionBins;
  IATDensityCorrectionTable.valueSize = SIZE_BYTE;
  IATDensityCorrectionTable.xSize = 9;
  IATDensityCorrectionTable.values = configPage6.airDenRates;
  IATDensityCorrectionTable.axisX = configPage6.airDenBins;
  IATRetardTable.valueSize = SIZE_BYTE;
  IATRetardTable.xSize = 6;
  IATRetardTable.values = configPage4.iatRetValues;
  IATRetardTable.axisX = configPage4.iatRetBins;
  rotarySplitTable.valueSize = SIZE_BYTE;
  rotarySplitTable.xSize = 8;
  rotarySplitTable.values = configPage10.rotarySplitValues;
  rotarySplitTable.axisX = configPage10.rotarySplitBins;

  flexFuelTable.valueSize = SIZE_BYTE;
  flexFuelTable.xSize = 6;
  flexFuelTable.values = configPage10.flexFuelAdj;
  flexFuelTable.axisX = configPage10.flexFuelBins;
  flexAdvTable.valueSize = SIZE_BYTE;
  flexAdvTable.xSize = 6;
  flexAdvTable.values = configPage10.flexAdvAdj;
  flexAdvTable.axisX = configPage10.flexAdvBins;
  flexBoostTable.valueSize = SIZE_INT;
  flexBoostTable.xSize = 6;
  flexBoostTable.values16 = configPage10.flexBoostAdj;
  flexBoostTable.axisX = configPage10.flexBoostBins;

  //Setup the calibration tables
  loadCalibration();

  //Set the pin mappings
<<<<<<< HEAD
  if((configPage1.pinMapping == 0) || (configPage1.pinMapping > BOARD_NR_GPIO_PINS))
=======
  if(configPage2.pinMapping > BOARD_NR_GPIO_PINS)
>>>>>>> 33b85f3b
  {
    //First time running on this board
    setPinMapping(3); //Force board to v0.4
    configPage2.flexEnabled = false; //Have to disable flex. If this isn't done and the wrong flex pin is interrupt attached below, system can hang.
  }
  else { setPinMapping(configPage2.pinMapping); }

  //Need to check early on whether the coil charging is inverted. If this is not set straight away it can cause an unwanted spark at bootup
  if(configPage4.IgInv == 1) { coilHIGH = LOW, coilLOW = HIGH; }
  else { coilHIGH = HIGH, coilLOW = LOW; }
  endCoil1Charge();
  endCoil2Charge();
  endCoil3Charge();
  endCoil4Charge();
  endCoil5Charge();

  //Similar for injectors, make sure they're turned off
  closeInjector1();
  closeInjector2();
  closeInjector3();
  closeInjector4();
  closeInjector5();

  //Set the tacho output default state
  digitalWrite(pinTachOut, HIGH);
  //Perform all initialisations
  initialiseSchedulers();
  //initialiseDisplay();
  initialiseIdle();
  initialiseFan();
  initialiseAuxPWM();
  initialiseCorrections();
  initialiseADC();

  //Lookup the current MAP reading for barometric pressure
  instanteneousMAPReading();
  //barometric reading can be taken from either an external sensor if enabled, or simply by using the initial MAP value
  if ( configPage6.useExtBaro != 0 )
  {
    readBaro();
    EEPROM.update(EEPROM_LAST_BARO, currentStatus.baro);
  }
  else
  {
    /*
     * The highest sea-level pressure on Earth occurs in Siberia, where the Siberian High often attains a sea-level pressure above 105 kPa;
     * with record highs close to 108.5 kPa.
     * The lowest measurable sea-level pressure is found at the centers of tropical cyclones and tornadoes, with a record low of 87 kPa;
     */
    if ((currentStatus.MAP >= BARO_MIN) && (currentStatus.MAP <= BARO_MAX)) //Check if engine isn't running
    {
      currentStatus.baro = currentStatus.MAP;
      EEPROM.update(EEPROM_LAST_BARO, currentStatus.baro);
    }
    else
    {
      //Attempt to use the last known good baro reading from EEPROM
      if ((EEPROM.read(EEPROM_LAST_BARO) >= BARO_MIN) && (EEPROM.read(EEPROM_LAST_BARO) <= BARO_MAX)) //Make sure it's not invalid (Possible on first run etc)
      { currentStatus.baro = EEPROM.read(EEPROM_LAST_BARO); } //last baro correction
      else { currentStatus.baro = 100; } //Final fall back position.
    }
  }

  //Check whether the flex sensor is enabled and if so, attach an interupt for it
  if(configPage2.flexEnabled)
  {
    attachInterrupt(digitalPinToInterrupt(pinFlex), flexPulse, RISING);
    currentStatus.ethanolPct = 0;
  }

  //Once the configs have been loaded, a number of one time calculations can be completed
  req_fuel_uS = configPage2.reqFuel * 100; //Convert to uS and an int. This is the only variable to be used in calculations
  inj_opentime_uS = configPage2.injOpen * 100; //Injector open time. Comes through as ms*10 (Eg 15.5ms = 155).

  if(configPage10.stagingEnabled == true)
  {
    uint32_t totalInjector = configPage10.stagedInjSizePri + configPage10.stagedInjSizeSec;
    /*
      These values are a percentage of the req_fuel value that would be required for each injector channel to deliver that much fuel.
      Eg:
      Pri injectors are 250cc
      Sec injectors are 500cc
      Total injector capacity = 750cc

      staged_req_fuel_mult_pri = 300% (The primary injectors would have to run 3x the overall PW in order to be the equivalent of the full 750cc capacity
      staged_req_fuel_mult_sec = 150% (The secondary injectors would have to run 1.5x the overall PW in order to be the equivalent of the full 750cc capacity
    */
    staged_req_fuel_mult_pri = (100 * totalInjector) / configPage10.stagedInjSizePri;
    staged_req_fuel_mult_sec = (100 * totalInjector) / configPage10.stagedInjSizeSec;
  }

  //Begin the main crank trigger interrupt pin setup
  //The interrupt numbering is a bit odd - See here for reference: http://arduino.cc/en/Reference/AttachInterrupt
  //These assignments are based on the Arduino Mega AND VARY BETWEEN BOARDS. Please confirm the board you are using and update acordingly.
  currentStatus.RPM = 0;
  currentStatus.hasSync = false;
  currentStatus.runSecs = 0;
  currentStatus.secl = 0;
  currentStatus.startRevolutions = 0;
  currentStatus.flatShiftingHard = false;
  currentStatus.launchingHard = false;
  currentStatus.crankRPM = ((unsigned int)configPage4.crankRPM * 100); //Crank RPM limit (Saves us calculating this over and over again. It's updated once per second in timers.ino)
  triggerFilterTime = 0; //Trigger filter time is the shortest possible time (in uS) that there can be between crank teeth (ie at max RPM). Any pulses that occur faster than this time will be disgarded as noise. This is simply a default value, the actual values are set in the setup() functinos of each decoder
  dwellLimit_uS = (1000 * configPage4.dwellLimit);

  noInterrupts();
  initialiseTriggers();

  //End crank triger interrupt attachment
  req_fuel_uS = req_fuel_uS / engineSquirtsPerCycle; //The req_fuel calculation above gives the total required fuel (At VE 100%) in the full cycle. If we're doing more than 1 squirt per cycle then we need to split the amount accordingly. (Note that in a non-sequential 4-stroke setup you cannot have less than 2 squirts as you cannot determine the stroke to make the single squirt on)

  //Initial values for loop times
  previousLoopTime = 0;
  currentLoopTime = micros();

  mainLoopCount = 0;

  //Calculate the number of degrees between cylinders
  switch (configPage2.nCylinders) {
    case 1:
      channel1IgnDegrees = 0;
      channel1InjDegrees = 0;

      channel1InjEnabled = true;
      break;

    case 2:
      channel1IgnDegrees = 0;
      maxIgnOutputs = 2;
      if (configPage2.engineType == EVEN_FIRE )
      {
        channel2IgnDegrees = 180;
      }
      else { channel2IgnDegrees = configPage2.oddfire2; }

      //For alternating injection, the squirt occurs at different times for each channel
      if(configPage2.injLayout == INJ_SEMISEQUENTIAL || configPage2.injLayout == INJ_PAIRED)
      {
        channel1InjDegrees = 0;
        channel2InjDegrees = channel2IgnDegrees; //Set to the same as the ignition degrees (Means there's no need for another if to check for oddfire)

        if (!configPage2.injTiming) { channel1InjDegrees = channel2InjDegrees = 0; } //For simultaneous, all squirts happen at the same time
      }
      else if (configPage2.injLayout == INJ_SEQUENTIAL)
      {
        channel1InjDegrees = 0;
        channel2InjDegrees = channel2IgnDegrees;

        CRANK_ANGLE_MAX_INJ = 720;
        req_fuel_uS = req_fuel_uS * 2;
      }

      channel1InjEnabled = true;
      channel2InjEnabled = true;
      break;

    case 3:
      channel1IgnDegrees = 0;
      maxIgnOutputs = 3;
      if (configPage2.engineType == EVEN_FIRE )
      {
        if(configPage4.sparkMode == IGN_MODE_SEQUENTIAL)
        {
          channel2IgnDegrees = 240;
          channel3IgnDegrees = 480;

          CRANK_ANGLE_MAX_IGN = 720;
        }
        else
        {
          channel2IgnDegrees = 120;
          channel3IgnDegrees = 240;
        }
      }
      else
      {
        channel2IgnDegrees = configPage2.oddfire2;
        channel3IgnDegrees = configPage2.oddfire3;
      }

      //For alternatiing injection, the squirt occurs at different times for each channel
      if(configPage2.injLayout == INJ_SEMISEQUENTIAL || configPage2.injLayout == INJ_PAIRED)
      {
        channel1InjDegrees = 0;
        channel2InjDegrees = 120;
        channel3InjDegrees = 240;

        if (!configPage2.injTiming) { channel1InjDegrees = channel2InjDegrees = channel3InjDegrees = 0; } //For simultaneous, all squirts happen at the same time
      }
      else if (configPage2.injLayout == INJ_SEQUENTIAL)
      {
        channel1InjDegrees = 0;
        channel2InjDegrees = 240;
        channel3InjDegrees = 480;
        CRANK_ANGLE_MAX_INJ = 720;
        req_fuel_uS = req_fuel_uS * 2;
      }

      channel1InjEnabled = true;
      channel2InjEnabled = true;
      channel3InjEnabled = true;
      break;
    case 4:
      channel1IgnDegrees = 0;
      maxIgnOutputs = 2; //Default value for 4 cylinder, may be changed below
      if (configPage2.engineType == EVEN_FIRE )
      {
        channel2IgnDegrees = 180;

        if(configPage4.sparkMode == IGN_MODE_SEQUENTIAL)
        {
          channel3IgnDegrees = 360;
          channel4IgnDegrees = 540;

          CRANK_ANGLE_MAX_IGN = 720;
          maxIgnOutputs = 4;
        }
        else if(configPage4.sparkMode == IGN_MODE_ROTARY)
        {
          //Rotary uses the ign 3 and 4 schedules for the trailing spark. They are offset from the ign 1 and 2 channels respectively and so use the same degrees as them
          channel3IgnDegrees = 0;
          channel4IgnDegrees = 180;
        }
      }
      else
      {
<<<<<<< HEAD
        channel2IgnDegrees = configPage1.oddfire2;
        channel3IgnDegrees = configPage1.oddfire3;
        channel4IgnDegrees = configPage1.oddfire4;
=======
        channel2IgnDegrees = configPage2.oddfire2;
        channel3IgnDegrees = configPage2.oddfire3;
        channel4IgnDegrees = configPage2.oddfire4;
        maxIgnOutputs = 4;
>>>>>>> 33b85f3b
      }

      //For alternatiing injection, the squirt occurs at different times for each channel
      if(configPage2.injLayout == INJ_SEMISEQUENTIAL || configPage2.injLayout == INJ_PAIRED)
      {
        channel1InjDegrees = 0;
        channel2InjDegrees = 180;

        if (!configPage2.injTiming) { channel1InjDegrees = channel2InjDegrees = 0; } //For simultaneous, all squirts happen at the same time
      }
      else if (configPage2.injLayout == INJ_SEQUENTIAL)
      {
        channel1InjDegrees = 0;
        channel2InjDegrees = 180;
        channel3InjDegrees = 360;
        channel4InjDegrees = 540;

        channel3InjEnabled = true;
        channel4InjEnabled = true;

        CRANK_ANGLE_MAX_INJ = 720;
        req_fuel_uS = req_fuel_uS * 2;
      }

      //Check if injector staging is enabled
      if(configPage10.stagingEnabled == true)
      {
        channel3InjEnabled = true;
        channel4InjEnabled = true;

        channel3InjDegrees = channel1InjDegrees;
        channel4InjDegrees = channel2InjDegrees;
      }

      channel1InjEnabled = true;
      channel2InjEnabled = true;
      break;
    case 5:
      channel1IgnDegrees = 0;
      channel2IgnDegrees = 72;
      channel3IgnDegrees = 144;
      channel4IgnDegrees = 216;
      channel5IgnDegrees = 288;
      maxIgnOutputs = 4; //Only 4 actual outputs, so that's all that can be cut

      if(configPage4.sparkMode == IGN_MODE_SEQUENTIAL)
      {
        channel2IgnDegrees = 144;
        channel3IgnDegrees = 288;
        channel4IgnDegrees = 432;
        channel5IgnDegrees = 576;

        CRANK_ANGLE_MAX_IGN = 720;
      }

      //For alternatiing injection, the squirt occurs at different times for each channel
      if(configPage2.injLayout == INJ_SEMISEQUENTIAL || configPage2.injLayout == INJ_PAIRED)
      {
        channel1InjDegrees = 0;
        channel2InjDegrees = 72;
        channel3InjDegrees = 144;
        channel4InjDegrees = 216;
        channel5InjDegrees = 288;
      }
      else if (configPage2.injLayout == INJ_SEQUENTIAL)
      {
        channel1InjDegrees = 0;
        channel2InjDegrees = 144;
        channel3InjDegrees = 288;
        channel4InjDegrees = 432;
        channel5InjDegrees = 576;

        CRANK_ANGLE_MAX_INJ = 720;
      }
      if (!configPage2.injTiming) { channel1InjDegrees = channel2InjDegrees = channel3InjDegrees = channel4InjDegrees = channel5InjDegrees = 0; } //For simultaneous, all squirts happen at the same time

      channel1InjEnabled = true;
      channel2InjEnabled = true;
      channel3InjEnabled = false; //this is disabled as injector 5 function calls 3 & 5 together
      channel4InjEnabled = true;
      channel5InjEnabled = true;
      break;
    case 6:
      channel1IgnDegrees = 0;
      channel1InjDegrees = 0;
      channel2IgnDegrees = 120;
      channel2InjDegrees = 120;
      channel3IgnDegrees = 240;
      channel3InjDegrees = 240;
      maxIgnOutputs = 3;

      if (!configPage2.injTiming) { channel1InjDegrees = channel2InjDegrees = channel3InjDegrees = 0; } //For simultaneous, all squirts happen at the same time

      configPage2.injLayout = 0; //This is a failsafe. We can never run semi-sequential with more than 4 cylinders

      channel1InjEnabled = true;
      channel2InjEnabled = true;
      channel3InjEnabled = true;
      break;
    case 8:
      channel1IgnDegrees = channel1InjDegrees = 0;
      channel2IgnDegrees = channel2InjDegrees = 90;
      channel3IgnDegrees = channel3InjDegrees = 180;
      channel4IgnDegrees = channel4InjDegrees = 270;
      maxIgnOutputs = 4;

      if (!configPage2.injTiming)  { channel1InjDegrees = channel2InjDegrees = channel3InjDegrees = channel4InjDegrees = 0; } //For simultaneous, all squirts happen at the same time

      configPage2.injLayout = 0; //This is a failsafe. We can never run semi-sequential with more than 4 cylinders

      channel1InjEnabled = true;
      channel2InjEnabled = true;
      channel3InjEnabled = true;
      channel4InjEnabled = true;
      break;
    default: //Handle this better!!!
      channel1InjDegrees = 0;
      channel2InjDegrees = 180;
      break;
  }

  if(CRANK_ANGLE_MAX_IGN == CRANK_ANGLE_MAX_INJ) { CRANK_ANGLE_MAX = CRANK_ANGLE_MAX_IGN; } //If both the injector max and ignition max angles are the same, make the overall system max this value

  switch(configPage4.sparkMode)
  {
    case IGN_MODE_WASTED:
      //Wasted Spark (Normal mode)
      ign1StartFunction = beginCoil1Charge;
      ign1EndFunction = endCoil1Charge;
      ign2StartFunction = beginCoil2Charge;
      ign2EndFunction = endCoil2Charge;
      ign3StartFunction = beginCoil3Charge;
      ign3EndFunction = endCoil3Charge;
      ign4StartFunction = beginCoil4Charge;
      ign4EndFunction = endCoil4Charge;
      ign5StartFunction = beginCoil5Charge;
      ign5EndFunction = endCoil5Charge;
      break;

    case IGN_MODE_SINGLE:
      //Single channel mode. All ignition pulses are on channel 1
      ign1StartFunction = beginCoil1Charge;
      ign1EndFunction = endCoil1Charge;
      ign2StartFunction = beginCoil1Charge;
      ign2EndFunction = endCoil1Charge;
      ign3StartFunction = beginCoil1Charge;
      ign3EndFunction = endCoil1Charge;
      ign4StartFunction = beginCoil1Charge;
      ign4EndFunction = endCoil1Charge;
      ign5StartFunction = beginCoil1Charge;
      ign5EndFunction = endCoil1Charge;
      break;

    case IGN_MODE_WASTEDCOP:
      //Wasted COP mode. Ignition channels 1&3 and 2&4 are paired together
      //This is not a valid mode for >4 cylinders
      if( configPage2.nCylinders <= 4 )
      {
        ign1StartFunction = beginCoil1and3Charge;
        ign1EndFunction = endCoil1and3Charge;
        ign2StartFunction = beginCoil2and4Charge;
        ign2EndFunction = endCoil2and4Charge;

        ign3StartFunction = nullCallback;
        ign3EndFunction = nullCallback;
        ign4StartFunction = nullCallback;
        ign4EndFunction = nullCallback;
      }
      else
      {
        //If the person has inadvertantly selected this when running more than 4 cylinders, just use standard Wasted spark mode
        ign1StartFunction = beginCoil1Charge;
        ign1EndFunction = endCoil1Charge;
        ign2StartFunction = beginCoil2Charge;
        ign2EndFunction = endCoil2Charge;
        ign3StartFunction = beginCoil3Charge;
        ign3EndFunction = endCoil3Charge;
        ign4StartFunction = beginCoil4Charge;
        ign4EndFunction = endCoil4Charge;
        ign5StartFunction = beginCoil5Charge;
        ign5EndFunction = endCoil5Charge;
      }
      break;

    case IGN_MODE_SEQUENTIAL:
      ign1StartFunction = beginCoil1Charge;
      ign1EndFunction = endCoil1Charge;
      ign2StartFunction = beginCoil2Charge;
      ign2EndFunction = endCoil2Charge;
      ign3StartFunction = beginCoil3Charge;
      ign3EndFunction = endCoil3Charge;
      ign4StartFunction = beginCoil4Charge;
      ign4EndFunction = endCoil4Charge;
      ign5StartFunction = beginCoil5Charge;
      ign5EndFunction = endCoil5Charge;
      break;

    case IGN_MODE_ROTARY:
      if(configPage10.rotaryType == ROTARY_IGN_FC)
      {
        ign1StartFunction = beginCoil1Charge;
        ign1EndFunction = endCoil1Charge;
        ign2StartFunction = beginCoil1Charge;
        ign2EndFunction = endCoil1Charge;

        ign3StartFunction = beginTrailingCoilCharge;
        ign3EndFunction = endTrailingCoilCharge1;
        ign4StartFunction = beginTrailingCoilCharge;
        ign4EndFunction = endTrailingCoilCharge2;
      }
      break;



    default:
      //Wasted spark (Shouldn't ever happen anyway)
      ign1StartFunction = beginCoil1Charge;
      ign1EndFunction = endCoil1Charge;
      ign2StartFunction = beginCoil2Charge;
      ign2EndFunction = endCoil2Charge;
      ign3StartFunction = beginCoil3Charge;
      ign3EndFunction = endCoil3Charge;
      ign4StartFunction = beginCoil4Charge;
      ign4EndFunction = endCoil4Charge;
      ign5StartFunction = beginCoil5Charge;
      ign5EndFunction = endCoil5Charge;
      break;
  }

  //Begin priming the fuel pump. This is turned off in the low resolution, 1s interrupt in timers.ino
  digitalWrite(pinFuelPump, HIGH);
  fuelPumpOn = true;
  interrupts();
  //Perform the priming pulses. Set these to run at an arbitrary time in the future (100us). The prime pulse value is in ms*10, so need to multiple by 100 to get to uS
  setFuelSchedule1(100, (unsigned long)(configPage2.primePulse * 100));
  setFuelSchedule2(100, (unsigned long)(configPage2.primePulse * 100));
  setFuelSchedule3(100, (unsigned long)(configPage2.primePulse * 100));
  setFuelSchedule4(100, (unsigned long)(configPage2.primePulse * 100));

  initialisationComplete = true;
  digitalWrite(LED_BUILTIN, HIGH);
}

void loop()
{
      mainLoopCount++;
      LOOP_TIMER = TIMER_mask;
      //Check for any requets from serial. Serial operations are checked under 2 scenarios:
      // 1) Every 64 loops (64 Is more than fast enough for TunerStudio). This function is equivalent to ((loopCount % 64) == 1) but is considerably faster due to not using the mod or division operations
      // 2) If the amount of data in the serial buffer is greater than a set threhold (See globals.h). This is to avoid serial buffer overflow when large amounts of data is being sent
      //if ( (BIT_CHECK(TIMER_mask, BIT_TIMER_15HZ)) || (Serial.available() > SERIAL_BUFFER_THRESHOLD) )
      if ( ((mainLoopCount & 31) == 1) or (Serial.available() > SERIAL_BUFFER_THRESHOLD) )
      {
        if (Serial.available() > 0) { command(); }
      }
<<<<<<< HEAD
      //if can or secondary serial interface is enabled then check for requests.
      if (configPage10.enable_canbus == 1)  //secondary serial interface enabled
          {
            if ( ((mainLoopCount & 31) == 1) or (CANSerial.available() > SERIAL_BUFFER_THRESHOLD) )
                {
                  if (CANSerial.available() > 0)  { canCommand(); }
                }
          }
      #if  defined(CORE_TEENSY) || defined(CORE_STM32)
          else if (configPage10.enable_canbus == 2) // can module enabled
=======



#if defined(__AVR_ATmega1280__) || defined(__AVR_ATmega2560__) //ATmega2561 does not have Serial3
      //if serial3 interface is enabled then check for serial3 requests.
      if (configPage9.enable_canbus == 1)
      {
        if ( (BIT_CHECK(LOOP_TIMER, BIT_TIMER_15HZ)) || (CANSerial.available() > SERIAL_BUFFER_THRESHOLD) )
        {
          if (CANSerial.available() > 0) { canCommand(); }
        }
      }

#elif  defined(CORE_TEENSY) || defined(CORE_STM32)
      //if can or secondary serial interface is enabled then check for requests.
      if (configPage9.enable_canbus == 1)  //secondary serial interface enabled
      {
        if ( (BIT_CHECK(LOOP_TIMER, BIT_TIMER_15HZ)) || (CANSerial.available() > SERIAL_BUFFER_THRESHOLD) )
        {
          if (CANSerial.available() > 0) { canCommand(); }
        }
      }
      else if (configPage9.enable_canbus == 2) // can module enabled
>>>>>>> 33b85f3b
          {
            //check local can module
            // if ( BIT_CHECK(LOOP_TIMER, BIT_TIMER_15HZ) or (CANbus0.available())
            //    {
            //      CANbus0.read(rx_msg);
            //    }
          }
      #endif

    //Displays currently disabled
    // if (configPage2.displayType && (mainLoopCount & 255) == 1) { updateDisplay();}

    previousLoopTime = currentLoopTime;
    currentLoopTime = micros();
    unsigned long timeToLastTooth = (currentLoopTime - toothLastToothTime);
    if ( (timeToLastTooth < MAX_STALL_TIME) || (toothLastToothTime > currentLoopTime) ) //Check how long ago the last tooth was seen compared to now. If it was more than half a second ago then the engine is probably stopped. toothLastToothTime can be greater than currentLoopTime if a pulse occurs between getting the lastest time and doing the comparison
    {
      currentStatus.RPM = currentStatus.longRPM = getRPM(); //Long RPM is included here
      FUEL_PUMP_ON();
      fuelPumpOn = true; //Not sure if this is needed.
    }
    else
    {
      //We reach here if the time between teeth is too great. This VERY likely means the engine has stopped
      currentStatus.RPM = 0;
      currentStatus.PW1 = 0;
      currentStatus.VE = 0;
      toothLastToothTime = 0;
      toothLastSecToothTime = 0;
      //toothLastMinusOneToothTime = 0;
      currentStatus.hasSync = false;
      currentStatus.runSecs = 0; //Reset the counter for number of seconds running.
      secCounter = 0; //Reset our seconds counter.
      currentStatus.startRevolutions = 0;
      toothSystemCount = 0;
      secondaryToothCount = 0;
      MAPcurRev = 0;
      MAPcount = 0;
      currentStatus.rpmDOT = 0;
      AFRnextCycle = 0;
      ignitionCount = 0;
      ignitionOn = false;
      fuelOn = false;
      if (fpPrimed == true) { digitalWrite(pinFuelPump, LOW); fuelPumpOn = false; } //Turn off the fuel pump, but only if the priming is complete
      disableIdle(); //Turn off the idle PWM
      BIT_CLEAR(currentStatus.engine, BIT_ENGINE_CRANK); //Clear cranking bit (Can otherwise get stuck 'on' even with 0 rpm)
      BIT_CLEAR(currentStatus.engine, BIT_ENGINE_WARMUP); //Same as above except for WUE
      BIT_CLEAR(currentStatus.engine, BIT_ENGINE_RUN); //Same as above except for RUNNING status
      BIT_CLEAR(currentStatus.engine, BIT_ENGINE_ASE); //Same as above except for ASE status
      //This is a safety check. If for some reason the interrupts have got screwed up (Leading to 0rpm), this resets them.
      //It can possibly be run much less frequently.
      initialiseTriggers();

      VVT_PIN_LOW();
      DISABLE_VVT_TIMER();
      boostDisable();
    }

    //Uncomment the following for testing
    /*
    currentStatus.hasSync = true;
    currentStatus.RPM = 500;
    */

    //***Perform sensor reads***
    //-----------------------------------------------------------------------------------------------------
    readMAP();

    if (BIT_CHECK(LOOP_TIMER, BIT_TIMER_15HZ)) //Every 32 loops
    {
      BIT_CLEAR(TIMER_mask, BIT_TIMER_15HZ);
      readTPS(); //TPS reading to be performed every 32 loops (any faster and it can upset the TPSdot sampling time)

      //Check for launching/flat shift (clutch) can be done around here too
      previousClutchTrigger = clutchTrigger;
      if(configPage6.launchHiLo) { clutchTrigger = digitalRead(pinLaunch); }
      else { clutchTrigger = !digitalRead(pinLaunch); }

      if(previousClutchTrigger != clutchTrigger) { currentStatus.clutchEngagedRPM = currentStatus.RPM; }

      if (configPage6.launchEnabled && clutchTrigger && (currentStatus.clutchEngagedRPM < ((unsigned int)(configPage6.flatSArm) * 100)) && (currentStatus.RPM > ((unsigned int)(configPage6.lnchHardLim) * 100)) && (currentStatus.TPS >= configPage10.lnchCtrlTPS) ) { currentStatus.launchingHard = true; BIT_SET(currentStatus.spark, BIT_SPARK_HLAUNCH); } //HardCut rev limit for 2-step launch control.
      else { currentStatus.launchingHard = false; BIT_CLEAR(currentStatus.spark, BIT_SPARK_HLAUNCH); }

      if(configPage6.flatSEnable && clutchTrigger && (currentStatus.RPM > ((unsigned int)(configPage6.flatSArm) * 100)) && (currentStatus.RPM > currentStatus.clutchEngagedRPM) ) { currentStatus.flatShiftingHard = true; }
      else { currentStatus.flatShiftingHard = false; }

      //Boost cutoff is very similar to launchControl, but with a check against MAP rather than a switch
      if(configPage6.boostCutType && currentStatus.MAP > (configPage6.boostLimit * 2) ) //The boost limit is divided by 2 to allow a limit up to 511kPa
      {
        switch(configPage6.boostCutType)
        {
          case 1:
            BIT_SET(currentStatus.spark, BIT_SPARK_BOOSTCUT);
            BIT_CLEAR(currentStatus.status1, BIT_STATUS1_BOOSTCUT);
            break;
          case 2:
            BIT_SET(currentStatus.status1, BIT_STATUS1_BOOSTCUT);
            BIT_CLEAR(currentStatus.spark, BIT_SPARK_BOOSTCUT);
            break;
          case 3:
            BIT_SET(currentStatus.spark, BIT_SPARK_BOOSTCUT);
            BIT_SET(currentStatus.status1, BIT_STATUS1_BOOSTCUT);
            break;
        }
      }
      else
      {
        BIT_CLEAR(currentStatus.spark, BIT_SPARK_BOOSTCUT);
        BIT_CLEAR(currentStatus.status1, BIT_STATUS1_BOOSTCUT);
      }

      //And check whether the tooth log buffer is ready
      if(toothHistoryIndex > TOOTH_LOG_SIZE) { BIT_SET(currentStatus.status1, BIT_STATUS1_TOOTHLOG1READY); }


    }
    if(BIT_CHECK(LOOP_TIMER, BIT_TIMER_30HZ)) //30 hertz
    {
      //Nothing here currently
      BIT_CLEAR(TIMER_mask, BIT_TIMER_30HZ);
      //Most boost tends to run at about 30Hz, so placing it here ensures a new target time is fetched frequently enough
      //currentStatus.RPM = 3000;
      boostControl();

    }
    //The IAT and CLT readings can be done less frequently (4 times per second)
    if (BIT_CHECK(LOOP_TIMER, BIT_TIMER_4HZ))
    {
       BIT_CLEAR(TIMER_mask, BIT_TIMER_4HZ);
       readCLT();
       readIAT();
       readO2();
       readBat();

       if(eepromWritesPending == true) { writeAllConfig(); } //Check for any outstanding EEPROM writes.

#if defined(__AVR_ATmega1280__) || defined(__AVR_ATmega2560__) //ATmega2561 does not have Serial3
      //if Can interface is enabled then check for external data requests.
      if (configPage9.enable_candata_in)     //if external data input is enabled
          {
            if (configPage9.enable_canbus == 1)  // megas only support can via secondary serial
              {
               for (byte caninChan = 0; caninChan <16 ; caninChan++)
                  {
                   currentStatus.current_caninchannel = caninChan;
                   //currentStatus.canin[14] = currentStatus.current_caninchannel;
                   currentStatus.canin[13]  = ((configPage9.caninput_source_can_address[currentStatus.current_caninchannel]&2047)+0x100);
                   if (BIT_CHECK(configPage9.caninput_sel,currentStatus.current_caninchannel))  //if current input channel bit is enabled
                     {
                      sendCancommand(2,0,currentStatus.current_caninchannel,0,((configPage9.caninput_source_can_address[currentStatus.current_caninchannel]&2047)+0x100));
                       //send an R command for data from caninput_source_address[currentStatus.current_caninchannel]
                     }
                  }
              }
          }

#elif defined(CORE_STM32) || defined(CORE_TEENSY)
      //if serial3io is enabled then check for serial3 requests.
      if (configPage9.enable_candata_in)
          {
           for (byte caninChan = 0; caninChan <16 ; caninChan++)
              {
                currentStatus.current_caninchannel = caninChan;
                if (BIT_CHECK(configPage9.caninput_sel,currentStatus.current_caninchannel))  //if current input channel is enabled
                  {
                    if (configPage9.enable_canbus == 1)  //can via secondary serial
                      {
                        sendCancommand(2,0,currentStatus.current_caninchannel,0,((configPage9.caninput_source_can_address[currentStatus.current_caninchannel]&2047)+256));    //send an R command for data from paramgroup[currentStatus.current_caninchannel]
                      }
               else if (configPage9.enable_canbus == 2) // can via internal can module
                      {
                        sendCancommand(3,configPage9.speeduino_tsCanId,currentStatus.current_caninchannel,0,configPage9.caninput_source_can_address[currentStatus.current_caninchannel]);    //send via localcanbus the command for data from paramgroup[currentStatus.current_caninchannel]
                      }
                  }
              }
          }
#endif
       vvtControl();
       idleControl(); //Perform any idle related actions. Even at higher frequencies, running 4x per second is sufficient.
    }
    if (BIT_CHECK(LOOP_TIMER, BIT_TIMER_1HZ)) //Once per second)
    {
      BIT_CLEAR(TIMER_mask, BIT_TIMER_1HZ);
      readBaro(); //Infrequent baro readings are not an issue.
    }

    if(configPage6.iacAlgorithm == IAC_ALGORITHM_STEP_OL || configPage6.iacAlgorithm == IAC_ALGORITHM_STEP_CL) { idleControl(); } //Run idlecontrol every loop for stepper idle.

    //Always check for sync
    //Main loop runs within this clause
    if (currentStatus.hasSync && (currentStatus.RPM > 0))
    {
        if(currentStatus.startRevolutions >= configPage4.StgCycles)  { ignitionOn = true; fuelOn = true; } //Enable the fuel and ignition, assuming staging revolutions are complete
        //If it is, check is we're running or cranking
        if(currentStatus.RPM > currentStatus.crankRPM) //Crank RPM stored in byte as RPM / 100
        {
          BIT_SET(currentStatus.engine, BIT_ENGINE_RUN); //Sets the engine running bit
          //Only need to do anything if we're transitioning from cranking to running
          if( BIT_CHECK(currentStatus.engine, BIT_ENGINE_CRANK) )
          {
            BIT_CLEAR(currentStatus.engine, BIT_ENGINE_CRANK); //clears the engine cranking bit
            if(configPage4.ignBypassEnabled) { digitalWrite(pinIgnBypass, HIGH); }
          }
        }
        else
        {  //Sets the engine cranking bit, clears the engine running bit
          BIT_SET(currentStatus.engine, BIT_ENGINE_CRANK);
          BIT_CLEAR(currentStatus.engine, BIT_ENGINE_RUN);
          currentStatus.runSecs = 0; //We're cranking (hopefully), so reset the engine run time to prompt ASE.
          if(configPage4.ignBypassEnabled) { digitalWrite(pinIgnBypass, LOW); }
        }
      //END SETTING STATUSES
      //-----------------------------------------------------------------------------------------------------

      //Begin the fuel calculation
      //Calculate an injector pulsewidth from the VE
      currentStatus.corrections = correctionsFuel();
      lastAdvance = currentStatus.advance; //Store the previous advance value
      if (configPage2.algorithm == LOAD_SOURCE_MAP) //Check which fuelling algorithm is being used
      {
        //Speed Density
        currentStatus.VE = get3DTableValue(&fuelTable, currentStatus.MAP, currentStatus.RPM); //Perform lookup into fuel map for RPM vs MAP value
        currentStatus.advance = get3DTableValue(&ignitionTable, currentStatus.MAP, currentStatus.RPM) - OFFSET_IGNITION; //As above, but for ignition advance
      }
      else
      {
        //Alpha-N
        currentStatus.VE = get3DTableValue(&fuelTable, currentStatus.TPS, currentStatus.RPM); //Perform lookup into fuel map for RPM vs TPS value
        currentStatus.advance = get3DTableValue(&ignitionTable, currentStatus.TPS, currentStatus.RPM) - OFFSET_IGNITION; //As above, but for ignition advance
      }

      currentStatus.PW1 = PW(req_fuel_uS, currentStatus.VE, currentStatus.MAP, currentStatus.corrections, inj_opentime_uS);
      currentStatus.advance = correctionsIgn(currentStatus.advance);

      int injector1StartAngle = 0;
      int injector2StartAngle = 0;
      int injector3StartAngle = 0;
      int injector4StartAngle = 0;
      int injector5StartAngle = 0; //For 5 cylinder testing
#if INJ_CHANNELS >= 6
      int injector6StartAngle = 0;
#endif
#if INJ_CHANNELS >= 7
      int injector7StartAngle = 0;
#endif
#if INJ_CHANNELS >= 8
      int injector8StartAngle = 0;
#endif
      int ignition1StartAngle = 0;
      int ignition2StartAngle = 0;
      int ignition3StartAngle = 0;
      int ignition4StartAngle = 0;
      int ignition5StartAngle = 0;
#if IGN_CHANNELS >= 6
      int ignition6StartAngle = 0;
#endif
#if IGN_CHANNELS >= 7
      int ignition7StartAngle = 0;
#endif
#if IGN_CHANNELS >= 8
      int ignition8StartAngle = 0;
#endif
      //These are used for comparisons on channels above 1 where the starting angle (for injectors or ignition) can be less than a single loop time
      //(Don't ask why this is needed, it will break your head)
      int tempCrankAngle;
      int tempStartAngle;

      //********************************************************
      //How fast are we going? Need to know how long (uS) it will take to get from one tooth to the next. We then use that to estimate how far we are between the last tooth and the next one
      //We use a 1st Deriv accleration prediction, but only when there is an even spacing between primary sensor teeth
      //Any decoder that has uneven spacing has its triggerToothAngle set to 0
      if(secondDerivEnabled && toothHistoryIndex >= 3 && currentStatus.RPM < 2000) //toothHistoryIndex must be greater than or equal to 3 as we need the last 3 entries. Currently this mode only runs below 3000 rpm
      //if(true)
      {
        //Only recalculate deltaV if the tooth has changed since last time (DeltaV stays the same until the next tooth)
        //if (deltaToothCount != toothCurrentCount)
        {
          deltaToothCount = toothCurrentCount;
          int angle1, angle2; //These represent the crank angles that are travelled for the last 2 pulses
          if(configPage4.TrigPattern == 4)
          {
            //Special case for 70/110 pattern on 4g63
            angle2 = triggerToothAngle; //Angle 2 is the most recent
            if (angle2 == 70) { angle1 = 110; }
            else { angle1 = 70; }
          }
          else if(configPage4.TrigPattern == 0)
          {
            //Special case for missing tooth decoder where the missing tooth was one of the last 2 seen
            if(toothCurrentCount == 1) { angle2 = 2*triggerToothAngle; angle1 = triggerToothAngle; }
            else if(toothCurrentCount == 2) { angle1 = 2*triggerToothAngle; angle2 = triggerToothAngle; }
            else { angle1 = angle2 = triggerToothAngle; }
          }
          else { angle1 = angle2 = triggerToothAngle; }

          long toothDeltaV = (1000000L * angle2 / toothHistory[toothHistoryIndex]) - (1000000L * angle1 / toothHistory[toothHistoryIndex-1]);
          long toothDeltaT = toothHistory[toothHistoryIndex];
          //long timeToLastTooth = micros() - toothLastToothTime;

          rpmDelta = (toothDeltaV << 10) / (6 * toothDeltaT);
        }


        timePerDegree = ldiv( 166666L, (currentStatus.RPM + rpmDelta)).quot; //There is a small amount of rounding in this calculation, however it is less than 0.001 of a uS (Faster as ldiv than / )
      }
      else
      {
        //If we can, attempt to get the timePerDegree by comparing the times of the last two teeth seen. This is only possible for evenly spaced teeth
        if(triggerToothAngleIsCorrect == true && toothLastToothTime > toothLastMinusOneToothTime)
        {
          noInterrupts();
          unsigned long tempToothLastToothTime = toothLastToothTime;
          unsigned long tempToothLastMinusOneToothTime = toothLastMinusOneToothTime;
          uint16_t tempTriggerToothAngle = triggerToothAngle;
          interrupts();
          timePerDegree = (unsigned long)(tempToothLastToothTime - tempToothLastMinusOneToothTime) / tempTriggerToothAngle;

        }
        else
        {
          long rpm_adjust = ((long)(micros() - toothOneTime) * (long)currentStatus.rpmDOT) / 1000000; //Take into account any likely accleration that has occurred since the last full revolution completed
          timePerDegree = ldiv( 166666L, currentStatus.RPM + rpm_adjust).quot; //There is a small amount of rounding in this calculation, however it is less than 0.001 of a uS (Faster as ldiv than / )
        }

      }

      //Check that the duty cycle of the chosen pulsewidth isn't too high.
      unsigned long pwLimit = percentage(configPage2.dutyLim, revolutionTime); //The pulsewidth limit is determined to be the duty cycle limit (Eg 85%) by the total time it takes to perform 1 revolution
      if (CRANK_ANGLE_MAX_INJ == 720) { pwLimit = pwLimit * 2; } //For sequential, the maximum pulse time is double (2 revolutions). Wouldn't work for 2 stroke...
      //Apply the pwLimit if staging is dsiabled and engine is not cranking
      if( (!BIT_CHECK(currentStatus.engine, BIT_ENGINE_CRANK)) && configPage10.stagingEnabled == false) { if (currentStatus.PW1 > pwLimit) { currentStatus.PW1 = pwLimit; } }

      //Calculate staging pulsewidths if used
      if(configPage10.stagingEnabled == true)
      {
        //Scale the 'full' pulsewidth by each of the injector capacities
        uint32_t tempPW1 = ((unsigned long)currentStatus.PW1 * staged_req_fuel_mult_pri) / 100;

        if(configPage10.stagingMode == STAGING_MODE_TABLE)
        {
          uint32_t tempPW3 = ((unsigned long)currentStatus.PW1 * staged_req_fuel_mult_sec) / 100; //This is ONLY needed in in table mode. Auto mode only calculates the difference.

          byte stagingSplit = get3DTableValue(&stagingTable, currentStatus.MAP, currentStatus.RPM);
          currentStatus.PW1 = ((100 - stagingSplit) * tempPW1) / 100;

          if(stagingSplit > 0) { currentStatus.PW3 = (stagingSplit * tempPW3) / 100; }
          else { currentStatus.PW3 = 0; }
        }
        else if(configPage10.stagingMode == STAGING_MODE_AUTO)
        {
          currentStatus.PW1 = tempPW1;
          //If automatic mode, the primary injectors are used all the way up to their limit (COnfigured by the pulsewidth limit setting)
          //If they exceed their limit, the extra duty is passed to the secondaries
          if(tempPW1 > pwLimit)
          {
            uint32_t extraPW = tempPW1 - pwLimit;
            currentStatus.PW1 = pwLimit;
            currentStatus.PW3 = ((extraPW * staged_req_fuel_mult_sec) / staged_req_fuel_mult_pri) + inj_opentime_uS; //Convert the 'left over' fuel amount from primary injector scaling to secondary
          }
          else { currentStatus.PW3 = 0; } //If tempPW1 < pwLImit it means that the entire fuel load can be handled by the primaries. Simply set the secondaries to 0
        }

        //currentStatus.PW3 = 2000;
        //Set the 2nd channel of each stage with the same pulseWidth
        currentStatus.PW2 = currentStatus.PW1;
        currentStatus.PW4 = currentStatus.PW3;
      }
      //If staging is off, all the pulse widths are set the same (Sequential adjustments will be made below)
      else { currentStatus.PW2 = currentStatus.PW3 = currentStatus.PW4 = currentStatus.PW5 = currentStatus.PW6 = currentStatus.PW7 = currentStatus.PW1; } // Initial state is for all pulsewidths to be the same (This gets changed below)

      //***********************************************************************************************
      //BEGIN INJECTION TIMING
      //Determine next firing angles
      if(!configPage2.indInjAng) {configPage2.inj4Ang = configPage2.inj3Ang = configPage2.inj2Ang = configPage2.inj1Ang;} //Forcing all injector close angles to be the same.
      int PWdivTimerPerDegree = div(currentStatus.PW1, timePerDegree).quot; //How many crank degrees the calculated PW will take at the current speed
      injector1StartAngle = configPage2.inj1Ang - ( PWdivTimerPerDegree ); //This is a little primitive, but is based on the idea that all fuel needs to be delivered before the inlet valve opens. See http://www.extraefi.co.uk/sequential_fuel.html for more detail
      if(injector1StartAngle < 0) {injector1StartAngle += CRANK_ANGLE_MAX_INJ;}
      if(injector1StartAngle > CRANK_ANGLE_MAX_INJ) {injector1StartAngle -= CRANK_ANGLE_MAX_INJ;}

      //Repeat the above for each cylinder
      switch (configPage2.nCylinders)
      {
        //2 cylinders
        case 2:
          injector2StartAngle = (configPage2.inj2Ang + channel2InjDegrees - ( PWdivTimerPerDegree ));
          if(injector2StartAngle > CRANK_ANGLE_MAX_INJ) {injector2StartAngle -= CRANK_ANGLE_MAX_INJ;}
          if(injector2StartAngle < 0) {injector2StartAngle += CRANK_ANGLE_MAX_INJ;}
          break;
        //3 cylinders
        case 3:
          injector2StartAngle = (configPage2.inj2Ang + channel2InjDegrees - ( PWdivTimerPerDegree ));
          if(injector2StartAngle > CRANK_ANGLE_MAX_INJ) {injector2StartAngle -= CRANK_ANGLE_MAX_INJ;}
          if(injector2StartAngle < 0) {injector2StartAngle += CRANK_ANGLE_MAX_INJ;}

          injector3StartAngle = (configPage2.inj3Ang + channel3InjDegrees - ( PWdivTimerPerDegree ));
          if(injector3StartAngle > CRANK_ANGLE_MAX_INJ) {injector3StartAngle -= CRANK_ANGLE_MAX_INJ;}
          if(injector3StartAngle < 0) {injector3StartAngle += CRANK_ANGLE_MAX_INJ;}
          break;
        //4 cylinders
        case 4:
          injector2StartAngle = (configPage2.inj2Ang + channel2InjDegrees - ( PWdivTimerPerDegree ));
          if(injector2StartAngle > CRANK_ANGLE_MAX_INJ) {injector2StartAngle -= CRANK_ANGLE_MAX_INJ;}
          if(injector2StartAngle < 0) {injector2StartAngle += CRANK_ANGLE_MAX_INJ;}

          if(configPage2.injLayout == INJ_SEQUENTIAL)
          {
            injector3StartAngle = (configPage2.inj3Ang + channel3InjDegrees - ( PWdivTimerPerDegree ));
            if(injector3StartAngle > CRANK_ANGLE_MAX_INJ) {injector3StartAngle -= CRANK_ANGLE_MAX_INJ;}
            if(injector3StartAngle < 0) {injector3StartAngle += CRANK_ANGLE_MAX_INJ;}

            injector4StartAngle = (configPage2.inj4Ang + channel4InjDegrees - ( PWdivTimerPerDegree ));
            if(injector4StartAngle > CRANK_ANGLE_MAX_INJ) {injector4StartAngle -= CRANK_ANGLE_MAX_INJ;}
            if(injector4StartAngle < 0) {injector4StartAngle += CRANK_ANGLE_MAX_INJ;}

            if(configPage6.fuelTrimEnabled)
            {
              unsigned long pw1percent = 100 + (byte)get3DTableValue(&trim1Table, currentStatus.MAP, currentStatus.RPM) - OFFSET_FUELTRIM;
              unsigned long pw2percent = 100 + (byte)get3DTableValue(&trim2Table, currentStatus.MAP, currentStatus.RPM) - OFFSET_FUELTRIM;
              unsigned long pw3percent = 100 + (byte)get3DTableValue(&trim3Table, currentStatus.MAP, currentStatus.RPM) - OFFSET_FUELTRIM;
              unsigned long pw4percent = 100 + (byte)get3DTableValue(&trim4Table, currentStatus.MAP, currentStatus.RPM) - OFFSET_FUELTRIM;

              if (pw1percent != 100) { currentStatus.PW1 = (pw1percent * currentStatus.PW1) / 100; }
              if (pw2percent != 100) { currentStatus.PW2 = (pw2percent * currentStatus.PW2) / 100; }
              if (pw3percent != 100) { currentStatus.PW3 = (pw3percent * currentStatus.PW3) / 100; }
              if (pw4percent != 100) { currentStatus.PW4 = (pw4percent * currentStatus.PW4) / 100; }
            }
          }
          else if(configPage10.stagingEnabled == true)
          {
            PWdivTimerPerDegree = div(currentStatus.PW3, timePerDegree).quot; //Need to redo this for PW3 as it will be dramatically different to PW1 when staging
            injector3StartAngle = configPage2.inj3Ang - ( PWdivTimerPerDegree ); //This is a little primitive, but is based on the idea that all fuel needs to be delivered before the inlet valve opens. See http://www.extraefi.co.uk/sequential_fuel.html for more detail
            if(injector3StartAngle < 0) {injector3StartAngle += CRANK_ANGLE_MAX_INJ;}
            if(injector3StartAngle > CRANK_ANGLE_MAX_INJ) {injector3StartAngle -= CRANK_ANGLE_MAX_INJ;}

            injector4StartAngle = injector3StartAngle + (CRANK_ANGLE_MAX_INJ / 2); //Phase this either 180 or 360 degrees out from inj3 (In reality this will always be 180 as you can't have sequential and staged currently)
            if(injector4StartAngle < 0) {injector4StartAngle += CRANK_ANGLE_MAX_INJ;}
            if(injector4StartAngle > CRANK_ANGLE_MAX_INJ) {injector4StartAngle -= CRANK_ANGLE_MAX_INJ;}
          }
          break;
        //5 cylinders
        case 5:
          injector2StartAngle = (configPage2.inj2Ang + channel2InjDegrees - ( PWdivTimerPerDegree ));
          if(injector2StartAngle > CRANK_ANGLE_MAX_INJ) {injector2StartAngle -= CRANK_ANGLE_MAX_INJ;}
          injector3StartAngle = (configPage2.inj3Ang + channel3InjDegrees - ( PWdivTimerPerDegree ));
          if(injector3StartAngle > CRANK_ANGLE_MAX_INJ) {injector3StartAngle -= CRANK_ANGLE_MAX_INJ;}
          injector4StartAngle = (configPage2.inj4Ang + channel4InjDegrees - ( PWdivTimerPerDegree ));
          if(injector4StartAngle > CRANK_ANGLE_MAX_INJ) {injector4StartAngle -= CRANK_ANGLE_MAX_INJ;}
          injector5StartAngle = (configPage2.inj1Ang + channel5InjDegrees - ( PWdivTimerPerDegree ));
          if(injector5StartAngle > CRANK_ANGLE_MAX_INJ) {injector5StartAngle -= CRANK_ANGLE_MAX_INJ;}
          break;
        //6 cylinders
        case 6:
          injector2StartAngle = (configPage2.inj2Ang + channel2InjDegrees - ( PWdivTimerPerDegree ));
          if(injector2StartAngle > CRANK_ANGLE_MAX_INJ) {injector2StartAngle -= CRANK_ANGLE_MAX_INJ;}
          injector3StartAngle = (configPage2.inj3Ang + channel3InjDegrees - ( PWdivTimerPerDegree ));
          if(injector3StartAngle > CRANK_ANGLE_MAX_INJ) {injector3StartAngle -= CRANK_ANGLE_MAX_INJ;}
#if INJ_CHANNELS >= 6
          if(configPage2.injLayout == INJ_SEQUENTIAL)
          {
            injector4StartAngle = (configPage2.inj1Ang + channel4InjDegrees - ( PWdivTimerPerDegree ));
            if(injector4StartAngle > CRANK_ANGLE_MAX_INJ) {injector4StartAngle -= CRANK_ANGLE_MAX_INJ;}
            injector5StartAngle = (configPage2.inj2Ang + channel5InjDegrees - ( PWdivTimerPerDegree ));
            if(injector5StartAngle > CRANK_ANGLE_MAX_INJ) {injector5StartAngle -= CRANK_ANGLE_MAX_INJ;}
            injector6StartAngle = (configPage2.inj3Ang + channel6InjDegrees - ( PWdivTimerPerDegree ));
            if(injector6StartAngle > CRANK_ANGLE_MAX_INJ) {injector6StartAngle -= CRANK_ANGLE_MAX_INJ;}
          }
#endif
          break;
        //8 cylinders
        case 8:
          injector2StartAngle = (configPage2.inj2Ang + channel2InjDegrees - ( PWdivTimerPerDegree ));
          if(injector2StartAngle > CRANK_ANGLE_MAX_INJ) {injector2StartAngle -= CRANK_ANGLE_MAX_INJ;}
          injector3StartAngle = (configPage2.inj3Ang + channel3InjDegrees - ( PWdivTimerPerDegree ));
          if(injector3StartAngle > CRANK_ANGLE_MAX_INJ) {injector3StartAngle -= CRANK_ANGLE_MAX_INJ;}
          injector4StartAngle = (configPage2.inj4Ang + channel4InjDegrees - ( PWdivTimerPerDegree ));
          if(injector4StartAngle > CRANK_ANGLE_MAX_INJ) {injector4StartAngle -= CRANK_ANGLE_MAX_INJ;}
          break;
        //Will hit the default case on 1 cylinder or >8 cylinders. Do nothing in these cases
        default:
          break;
      }

      //***********************************************************************************************
      //| BEGIN IGNITION CALCULATIONS
      if (currentStatus.RPM > ((unsigned int)(configPage4.HardRevLim) * 100) ) { BIT_SET(currentStatus.spark, BIT_SPARK_HRDLIM); } //Hardcut RPM limit
      else { BIT_CLEAR(currentStatus.spark, BIT_SPARK_HRDLIM); }


      //Set dwell
       //Dwell is stored as ms * 10. ie Dwell of 4.3ms would be 43 in configPage4. This number therefore needs to be multiplied by 100 to get dwell in uS
      if ( BIT_CHECK(currentStatus.engine, BIT_ENGINE_CRANK) ) { currentStatus.dwell =  (configPage4.dwellCrank * 100); }
      else { currentStatus.dwell =  (configPage4.dwellRun * 100); }
      currentStatus.dwell = correctionsDwell(currentStatus.dwell);

      int dwellAngle = uSToDegrees(currentStatus.dwell); //Convert the dwell time to dwell angle based on the current engine speed

      //Calculate start angle for each channel
      //1 cylinder (Everyone gets this)
      ignition1EndAngle = CRANK_ANGLE_MAX_IGN - currentStatus.advance;
      ignition1StartAngle = ignition1EndAngle - dwellAngle; // 360 - desired advance angle - number of degrees the dwell will take
      if(ignition1StartAngle < 0) {ignition1StartAngle += CRANK_ANGLE_MAX_IGN;}

      //This test for more cylinders and do the same thing
      switch (configPage2.nCylinders)
      {
        //2 cylinders
        case 2:
          ignition2EndAngle = channel2IgnDegrees + CRANK_ANGLE_MAX_IGN - currentStatus.advance;
          ignition2StartAngle = ignition2EndAngle - dwellAngle;
          if(ignition2StartAngle > CRANK_ANGLE_MAX_IGN) {ignition2StartAngle -= CRANK_ANGLE_MAX_IGN;}
          break;
        //3 cylinders
        case 3:
          ignition2EndAngle = channel2IgnDegrees + CRANK_ANGLE_MAX_IGN - currentStatus.advance;
          ignition2StartAngle = ignition2EndAngle - dwellAngle;
          if(ignition2StartAngle > CRANK_ANGLE_MAX_IGN) {ignition2StartAngle -= CRANK_ANGLE_MAX_IGN;}
          ignition3EndAngle = channel3IgnDegrees + CRANK_ANGLE_MAX_IGN - currentStatus.advance;
          ignition3StartAngle = channel3IgnDegrees + 360 - currentStatus.advance - dwellAngle;
          if(ignition3StartAngle > CRANK_ANGLE_MAX_IGN) {ignition3StartAngle -= CRANK_ANGLE_MAX_IGN;}
          break;
        //4 cylinders
        case 4:
          ignition2EndAngle = channel2IgnDegrees + CRANK_ANGLE_MAX_IGN - currentStatus.advance;
          ignition2StartAngle = ignition2EndAngle - dwellAngle;
          if(ignition2StartAngle > CRANK_ANGLE_MAX_IGN) {ignition2StartAngle -= CRANK_ANGLE_MAX_IGN;}
          if(ignition2StartAngle < 0) {ignition2StartAngle += CRANK_ANGLE_MAX_IGN;}

          if(configPage4.sparkMode == IGN_MODE_SEQUENTIAL)
          {
            ignition3EndAngle = channel3IgnDegrees + CRANK_ANGLE_MAX_IGN - currentStatus.advance;
            ignition3StartAngle = ignition3EndAngle - dwellAngle;
            if(ignition3StartAngle > CRANK_ANGLE_MAX_IGN) {ignition3StartAngle -= CRANK_ANGLE_MAX_IGN;}

            ignition4EndAngle = channel4IgnDegrees + CRANK_ANGLE_MAX_IGN - currentStatus.advance;
            ignition4StartAngle = ignition4EndAngle - dwellAngle;
            if(ignition4StartAngle > CRANK_ANGLE_MAX_IGN) {ignition4StartAngle -= CRANK_ANGLE_MAX_IGN;}
          }
          else if(configPage4.sparkMode == IGN_MODE_ROTARY)
          {
            if(configPage10.rotaryType == ROTARY_IGN_FC)
            {
              byte splitDegrees = 0;
              if (configPage2.algorithm == LOAD_SOURCE_MAP) { splitDegrees = table2D_getValue(&rotarySplitTable, currentStatus.MAP/2); }
              else { splitDegrees = table2D_getValue(&rotarySplitTable, currentStatus.TPS/2); }

              //The trailing angles are set relative to the leading ones
              ignition3EndAngle = ignition1EndAngle + splitDegrees;
              ignition3StartAngle = ignition3EndAngle - dwellAngle;
              if(ignition3StartAngle > CRANK_ANGLE_MAX_IGN) {ignition3StartAngle -= CRANK_ANGLE_MAX_IGN;}
              if(ignition3StartAngle < 0) {ignition3StartAngle += CRANK_ANGLE_MAX_IGN;}

              ignition4EndAngle = ignition2EndAngle + splitDegrees;
              ignition4StartAngle = ignition4EndAngle - dwellAngle;
              if(ignition4StartAngle > CRANK_ANGLE_MAX_IGN) {ignition4StartAngle -= CRANK_ANGLE_MAX_IGN;}
              if(ignition4StartAngle < 0) {ignition4StartAngle += CRANK_ANGLE_MAX_IGN;}
            }
          }
          break;
        //5 cylinders
        case 5:
          ignition2EndAngle = channel2IgnDegrees + CRANK_ANGLE_MAX_IGN - currentStatus.advance;
          ignition2StartAngle = ignition2EndAngle - dwellAngle;
          if(ignition2StartAngle > CRANK_ANGLE_MAX_IGN) {ignition2StartAngle -= CRANK_ANGLE_MAX_IGN;}
          if(ignition2StartAngle < 0) {ignition2StartAngle += CRANK_ANGLE_MAX_IGN;}

          ignition3EndAngle = channel3IgnDegrees + CRANK_ANGLE_MAX_IGN - currentStatus.advance;
          ignition3StartAngle = ignition3EndAngle - dwellAngle;
          if(ignition3StartAngle > CRANK_ANGLE_MAX_IGN) {ignition3StartAngle -= CRANK_ANGLE_MAX_IGN;}

          ignition4EndAngle = channel4IgnDegrees + CRANK_ANGLE_MAX_IGN - currentStatus.advance;
          ignition4StartAngle = ignition4EndAngle - dwellAngle;
          if(ignition4StartAngle > CRANK_ANGLE_MAX_IGN) {ignition4StartAngle -= CRANK_ANGLE_MAX_IGN;}

          ignition5StartAngle = channel5IgnDegrees + CRANK_ANGLE_MAX - currentStatus.advance - dwellAngle;
          if(ignition5StartAngle > CRANK_ANGLE_MAX_IGN) {ignition5StartAngle -= CRANK_ANGLE_MAX_IGN;}

          break;
        //6 cylinders
        case 6:
          ignition2EndAngle = channel2IgnDegrees + CRANK_ANGLE_MAX_IGN - currentStatus.advance;
          ignition2StartAngle = ignition2EndAngle - dwellAngle;
          if(ignition2StartAngle > CRANK_ANGLE_MAX_IGN) {ignition2StartAngle -= CRANK_ANGLE_MAX_IGN;}

          ignition3EndAngle = channel3IgnDegrees + CRANK_ANGLE_MAX_IGN - currentStatus.advance;
          ignition3StartAngle = ignition3EndAngle - dwellAngle;
          if(ignition3StartAngle > CRANK_ANGLE_MAX_IGN) {ignition3StartAngle -= CRANK_ANGLE_MAX_IGN;}
          break;
        //8 cylinders
        case 8:
          ignition2EndAngle = channel2IgnDegrees + CRANK_ANGLE_MAX_IGN - currentStatus.advance;
          ignition2StartAngle = ignition2EndAngle - dwellAngle;
          if(ignition2StartAngle > CRANK_ANGLE_MAX_IGN) {ignition2StartAngle -= CRANK_ANGLE_MAX_IGN;}

          ignition3EndAngle = channel3IgnDegrees + CRANK_ANGLE_MAX_IGN - currentStatus.advance;
          ignition3StartAngle = ignition3EndAngle - dwellAngle;
          if(ignition3StartAngle > CRANK_ANGLE_MAX_IGN) {ignition3StartAngle -= CRANK_ANGLE_MAX_IGN;}

          ignition4EndAngle = channel4IgnDegrees + CRANK_ANGLE_MAX_IGN - currentStatus.advance;
          ignition4StartAngle = ignition4EndAngle - dwellAngle;
          if(ignition4StartAngle > CRANK_ANGLE_MAX_IGN) {ignition4StartAngle -= CRANK_ANGLE_MAX_IGN;}
          break;

        //Will hit the default case on 1 cylinder or >8 cylinders. Do nothing in these cases
        default:
          break;
      }
      //If ignition timing is being tracked per tooth, perform the calcs to get the end teeth
      //This only needs to be run if the advance figure has changed, otherwise the end teeth will still be the same
      if( (configPage2.perToothIgn == true) && (lastAdvance != currentStatus.advance) ) { triggerSetEndTeeth(); }

      //***********************************************************************************************
      //| BEGIN FUEL SCHEDULES
      //Finally calculate the time (uS) until we reach the firing angles and set the schedules
      //We only need to set the shcedule if we're BEFORE the open angle
      //This may potentially be called a number of times as we get closer and closer to the opening time

      //Determine the current crank angle
      int crankAngle = getCrankAngle(timePerDegree);
      if (crankAngle > CRANK_ANGLE_MAX_INJ ) { crankAngle -= 360; }

#if INJ_CHANNELS >= 1
      if (fuelOn && !BIT_CHECK(currentStatus.status1, BIT_STATUS1_BOOSTCUT))
      {
        if(currentStatus.PW1 >= inj_opentime_uS)
        {
          if ( (injector1StartAngle <= crankAngle) && (fuelSchedule1.Status == RUNNING) ) { injector1StartAngle += CRANK_ANGLE_MAX_INJ; }
          if (injector1StartAngle > crankAngle)
          {
            setFuelSchedule1(
                      ((unsigned long)(injector1StartAngle - crankAngle) * (unsigned long)timePerDegree),
                      (unsigned long)currentStatus.PW1
                      );
          }
        }
#endif

        /*-----------------------------------------------------------------------------------------
        | A Note on tempCrankAngle and tempStartAngle:
        |   The use of tempCrankAngle/tempStartAngle is described below. It is then used in the same way for channels 2, 3 and 4 on both injectors and ignition
        |   Essentially, these 2 variables are used to realign the current crank angle and the desired start angle around 0 degrees for the given cylinder/output
        |   Eg: If cylinder 2 TDC is 180 degrees after cylinder 1 (Eg a standard 4 cylidner engine), then tempCrankAngle is 180* less than the current crank angle and
        |       tempStartAngle is the desired open time less 180*. Thus the cylinder is being treated relative to its own TDC, regardless of its offset
        |
        |   This is done to avoid problems with very short of very long times until tempStartAngle.
        |   This will very likely need to be rewritten when sequential is enabled
        |------------------------------------------------------------------------------------------
        */
#if INJ_CHANNELS >= 2
        if( (channel2InjEnabled) && (currentStatus.PW2 >= inj_opentime_uS) )
        {
          tempCrankAngle = crankAngle - channel2InjDegrees;
          if( tempCrankAngle < 0) { tempCrankAngle += CRANK_ANGLE_MAX_INJ; }
          tempStartAngle = injector2StartAngle - channel2InjDegrees;
          if ( tempStartAngle < 0) { tempStartAngle += CRANK_ANGLE_MAX_INJ; }
          if ( (tempStartAngle <= tempCrankAngle) && (fuelSchedule2.Status == RUNNING) ) { tempStartAngle += CRANK_ANGLE_MAX_INJ; }
          if ( tempStartAngle > tempCrankAngle )
          {
            setFuelSchedule2(
                      ((unsigned long)(tempStartAngle - tempCrankAngle) * (unsigned long)timePerDegree),
                      (unsigned long)currentStatus.PW2
                      );
          }
        }
#endif

#if INJ_CHANNELS >= 3
        if( (channel3InjEnabled) && (currentStatus.PW3 >= inj_opentime_uS) )
        {
          tempCrankAngle = crankAngle - channel3InjDegrees;
          if( tempCrankAngle < 0) { tempCrankAngle += CRANK_ANGLE_MAX_INJ; }
          tempStartAngle = injector3StartAngle - channel3InjDegrees;
          if ( tempStartAngle < 0) { tempStartAngle += CRANK_ANGLE_MAX_INJ; }
          if ( (tempStartAngle <= tempCrankAngle) && (fuelSchedule3.Status == RUNNING) ) { tempStartAngle += CRANK_ANGLE_MAX_INJ; }
          if ( tempStartAngle > tempCrankAngle )
          {
            setFuelSchedule3(
                      ((unsigned long)(tempStartAngle - tempCrankAngle) * (unsigned long)timePerDegree),
                      (unsigned long)currentStatus.PW3
                      );
          }
        }
#endif

#if INJ_CHANNELS >= 4
        if( (channel4InjEnabled) && (currentStatus.PW4 >= inj_opentime_uS) )
        {
          tempCrankAngle = crankAngle - channel4InjDegrees;
          if( tempCrankAngle < 0) { tempCrankAngle += CRANK_ANGLE_MAX_INJ; }
          tempStartAngle = injector4StartAngle - channel4InjDegrees;
          if ( tempStartAngle < 0) { tempStartAngle += CRANK_ANGLE_MAX_INJ; }
          if ( (tempStartAngle <= tempCrankAngle) && (fuelSchedule4.Status == RUNNING) ) { tempStartAngle += CRANK_ANGLE_MAX_INJ; }
          if ( tempStartAngle > tempCrankAngle )
          {
            setFuelSchedule4(
                      ((unsigned long)(tempStartAngle - tempCrankAngle) * (unsigned long)timePerDegree),
                      (unsigned long)currentStatus.PW4
                      );
          }
        }
#endif

#if INJ_CHANNELS >= 5
        if( (channel5InjEnabled) && (currentStatus.PW4 >= inj_opentime_uS) )
        {
          tempCrankAngle = crankAngle - channel5InjDegrees;
          if( tempCrankAngle < 0) { tempCrankAngle += CRANK_ANGLE_MAX_INJ; }
          tempStartAngle = injector5StartAngle - channel5InjDegrees;
          if ( tempStartAngle < 0) { tempStartAngle += CRANK_ANGLE_MAX_INJ; }
          if (tempStartAngle <= tempCrankAngle && fuelSchedule5.schedulesSet == 0) { tempStartAngle += CRANK_ANGLE_MAX_INJ; }
          if ( tempStartAngle > tempCrankAngle )
          {
            //Note the hacky use of fuel schedule 3 below
            /*
            setFuelSchedule3(openInjector3and5,
                      ((unsigned long)(tempStartAngle - tempCrankAngle) * (unsigned long)timePerDegree),
                      (unsigned long)currentStatus.PW1,
                      closeInjector3and5
                    );*/
            setFuelSchedule3(
                      ((unsigned long)(tempStartAngle - tempCrankAngle) * (unsigned long)timePerDegree),
                      (unsigned long)currentStatus.PW1
                      );
          }
        }
#endif

#if INJ_CHANNELS >= 6
        if( (channel6InjEnabled) && (currentStatus.PW6 >= inj_opentime_uS) )
        {
          tempCrankAngle = crankAngle - channel6InjDegrees;
          if( tempCrankAngle < 0) { tempCrankAngle += CRANK_ANGLE_MAX_INJ; }
          tempStartAngle = injector6StartAngle - channel6InjDegrees;
          if ( tempStartAngle < 0) { tempStartAngle += CRANK_ANGLE_MAX_INJ; }
          if ( (tempStartAngle <= tempCrankAngle) && (fuelSchedule6.Status == RUNNING) ) { tempStartAngle += CRANK_ANGLE_MAX_INJ; }
          if ( tempStartAngle > tempCrankAngle )
          {
            setFuelSchedule6(
                      ((unsigned long)(tempStartAngle - tempCrankAngle) * (unsigned long)timePerDegree),
                      (unsigned long)currentStatus.PW6
                      );
          }
        }
#endif

#if INJ_CHANNELS >= 7
        if( (channel7InjEnabled) && (currentStatus.PW7 >= inj_opentime_uS) )
        {
          tempCrankAngle = crankAngle - channel7InjDegrees;
          if( tempCrankAngle < 0) { tempCrankAngle += CRANK_ANGLE_MAX_INJ; }
          tempStartAngle = injector7StartAngle - channel7InjDegrees;
          if ( tempStartAngle < 0) { tempStartAngle += CRANK_ANGLE_MAX_INJ; }
          if ( (tempStartAngle <= tempCrankAngle) && (fuelSchedule7.Status == RUNNING) ) { tempStartAngle += CRANK_ANGLE_MAX_INJ; }
          if ( tempStartAngle > tempCrankAngle )
          {
            setFuelSchedule7(
                      ((unsigned long)(tempStartAngle - tempCrankAngle) * (unsigned long)timePerDegree),
                      (unsigned long)currentStatus.PW7
                      );
          }
        }
#endif

#if INJ_CHANNELS >= 8
        if( (channel8InjEnabled) && (currentStatus.PW8 >= inj_opentime_uS) )
        {
          tempCrankAngle = crankAngle - channel8InjDegrees;
          if( tempCrankAngle < 0) { tempCrankAngle += CRANK_ANGLE_MAX_INJ; }
          tempStartAngle = injector8StartAngle - channel8InjDegrees;
          if ( tempStartAngle < 0) { tempStartAngle += CRANK_ANGLE_MAX_INJ; }
          if ( (tempStartAngle <= tempCrankAngle) && (fuelSchedule8.Status == RUNNING) ) { tempStartAngle += CRANK_ANGLE_MAX_INJ; }
          if ( tempStartAngle > tempCrankAngle )
          {
            setFuelSchedule8(
                      ((unsigned long)(tempStartAngle - tempCrankAngle) * (unsigned long)timePerDegree),
                      (unsigned long)currentStatus.PW8
                      );
          }
        }
#endif
      }
      //***********************************************************************************************
      //| BEGIN IGNITION SCHEDULES
      //Likewise for the ignition

      //fixedCrankingOverride is used to extend the dwell during cranking so that the decoder can trigger the spark upon seeing a certain tooth. Currently only available on the basic distributor and 4g63 decoders.
      if ( configPage4.ignCranklock && BIT_CHECK(currentStatus.engine, BIT_ENGINE_CRANK) && (decoderHasFixedCrankingTiming == true) ) { fixedCrankingOverride = currentStatus.dwell * 3; }
      else { fixedCrankingOverride = 0; }

      //Perform an initial check to see if the ignition is turned on (Ignition only turns on after a preset number of cranking revolutions and:
      //Check for any of the hard cut rev limits being on
      if(currentStatus.launchingHard || BIT_CHECK(currentStatus.spark, BIT_SPARK_BOOSTCUT) || BIT_CHECK(currentStatus.spark, BIT_SPARK_HRDLIM) || currentStatus.flatShiftingHard)
      {
        if(configPage2.hardCutType == HARD_CUT_FULL) { ignitionOn = false; }
        else { curRollingCut = ( (currentStatus.startRevolutions / 2) % maxIgnOutputs) + 1; } //Rolls through each of the active ignition channels based on how many revolutions have taken place
      }
      else { curRollingCut = 0; } //Disables the rolling hard cut

      //if(ignitionOn && !currentStatus.launchingHard && !BIT_CHECK(currentStatus.spark, BIT_SPARK_BOOSTCUT) && !BIT_CHECK(currentStatus.spark, BIT_SPARK_HRDLIM) && !currentStatus.flatShiftingHard)
      if(ignitionOn)
      {
        //Refresh the current crank angle info
        //ignition1StartAngle = 335;
        crankAngle = getCrankAngle(timePerDegree); //Refresh with the latest crank angle
        if (crankAngle > CRANK_ANGLE_MAX_IGN ) { crankAngle -= 360; }

        if ( (ignition1StartAngle > crankAngle) && (curRollingCut != 1) )
        {
            /*
            long some_time = ((unsigned long)(ignition1StartAngle - crankAngle) * (unsigned long)timePerDegree);
            long newRPM = (long)(some_time * currentStatus.rpmDOT) / 1000000L;
            newRPM = currentStatus.RPM + (newRPM/2);
            unsigned long timePerDegree_1 = ldiv( 166666L, newRPM).quot;
            unsigned long timeout = (unsigned long)(ignition1StartAngle - crankAngle) * 282UL;
            */
            if(ignitionSchedule1.Status != RUNNING)
            {
              setIgnitionSchedule1(ign1StartFunction,
                        //((unsigned long)(ignition1StartAngle - crankAngle) * (unsigned long)timePerDegree),
                        degreesToUS((ignition1StartAngle - crankAngle)),
                        currentStatus.dwell + fixedCrankingOverride, //((unsigned long)((unsigned long)currentStatus.dwell* currentStatus.RPM) / newRPM) + fixedCrankingOverride,
                        ign1EndFunction
                        );
            }
        }
        /*
        if( (ignitionSchedule1.Status == RUNNING) && (ignition1EndAngle > crankAngle) && configPage4.StgCycles == 0)
        {
          unsigned long uSToEnd = 0;

          ONLY ONE OF THE BELOW SHOULD BE USED (PROBABLY THE FIRST):
          *********
          if(ignition1EndAngle > crankAngle) { uSToEnd = fastDegreesToUS( (ignition1EndAngle - crankAngle) ); }
          else { uSToEnd = fastDegreesToUS( (360 + ignition1EndAngle - crankAngle) ); }
          *********
          uSToEnd = ((ignition1EndAngle - crankAngle) * (toothLastToothTime - toothLastMinusOneToothTime)) / triggerToothAngle;
          *********

          refreshIgnitionSchedule1( uSToEnd + fixedCrankingOverride );
        }
        */



        tempCrankAngle = crankAngle - channel2IgnDegrees;
        if( tempCrankAngle < 0) { tempCrankAngle += CRANK_ANGLE_MAX_IGN; }
        tempStartAngle = ignition2StartAngle - channel2IgnDegrees;
        if ( tempStartAngle < 0) { tempStartAngle += CRANK_ANGLE_MAX_IGN; }
        {
            unsigned long ignition2StartTime = 0;
            if(tempStartAngle > tempCrankAngle) { ignition2StartTime = degreesToUS((tempStartAngle - tempCrankAngle)); }
            //else if (tempStartAngle < tempCrankAngle) { ignition2StartTime = ((long)(360 - tempCrankAngle + tempStartAngle) * (long)timePerDegree); }
            else { ignition2StartTime = 0; }

            if( (ignition2StartTime > 0) && (curRollingCut != 2) )
            {
              setIgnitionSchedule2(ign2StartFunction,
                        ignition2StartTime,
                        currentStatus.dwell + fixedCrankingOverride,
                        ign2EndFunction
                        );
            }
        }

        tempCrankAngle = crankAngle - channel3IgnDegrees;
        if( tempCrankAngle < 0) { tempCrankAngle += CRANK_ANGLE_MAX_IGN; }
        tempStartAngle = ignition3StartAngle - channel3IgnDegrees;
        if ( tempStartAngle < 0) { tempStartAngle += CRANK_ANGLE_MAX_IGN; }
        //if (tempStartAngle > tempCrankAngle)
        {
            long ignition3StartTime = 0;
            if(tempStartAngle > tempCrankAngle) { ignition3StartTime = degreesToUS((tempStartAngle - tempCrankAngle)); }
            //else if (tempStartAngle < tempCrankAngle) { ignition4StartTime = ((long)(360 - tempCrankAngle + tempStartAngle) * (long)timePerDegree); }
            else { ignition3StartTime = 0; }

            if( (ignition3StartTime > 0) && (curRollingCut != 3) )
            {
              setIgnitionSchedule3(ign3StartFunction,
                        ignition3StartTime,
                        currentStatus.dwell + fixedCrankingOverride,
                        ign3EndFunction
                        );
            }
        }

        tempCrankAngle = crankAngle - channel4IgnDegrees;
        if( tempCrankAngle < 0) { tempCrankAngle += CRANK_ANGLE_MAX_IGN; }
        tempStartAngle = ignition4StartAngle - channel4IgnDegrees;
        if ( tempStartAngle < 0) { tempStartAngle += CRANK_ANGLE_MAX_IGN; }
        //if (tempStartAngle > tempCrankAngle)
        {

            long ignition4StartTime = 0;
            if(tempStartAngle > tempCrankAngle) { ignition4StartTime = degreesToUS((tempStartAngle - tempCrankAngle)); }
            //else if (tempStartAngle < tempCrankAngle) { ignition4StartTime = ((long)(360 - tempCrankAngle + tempStartAngle) * (long)timePerDegree); }
            else { ignition4StartTime = 0; }

            if( (ignition4StartTime > 0) && (curRollingCut != 4) )
            {
              setIgnitionSchedule4(ign4StartFunction,
                        ignition4StartTime,
                        currentStatus.dwell + fixedCrankingOverride,
                        ign4EndFunction
                        );
            }
        }

        tempCrankAngle = crankAngle - channel5IgnDegrees;
        if( tempCrankAngle < 0) { tempCrankAngle += CRANK_ANGLE_MAX_IGN; }
        tempStartAngle = ignition5StartAngle - channel5IgnDegrees;
        if ( tempStartAngle < 0) { tempStartAngle += CRANK_ANGLE_MAX_IGN; }
        //if (tempStartAngle > tempCrankAngle)
        {

            long ignition5StartTime = 0;
            if(tempStartAngle > tempCrankAngle) { ignition5StartTime = degreesToUS((tempStartAngle - tempCrankAngle)); }
            //else if (tempStartAngle < tempCrankAngle) { ignition4StartTime = ((long)(360 - tempCrankAngle + tempStartAngle) * (long)timePerDegree); }
            else { ignition5StartTime = 0; }

            if(ignition5StartTime > 0) {
            setIgnitionSchedule5(ign5StartFunction,
                      ignition5StartTime,
                      currentStatus.dwell + fixedCrankingOverride,
                      ign5EndFunction
                      );
            }
        }
      } //Ignition schedules on

      if (!BIT_CHECK(currentStatus.status3, BIT_STATUS3_RESET_PREVENT) && resetControl == RESET_CONTROL_PREVENT_WHEN_RUNNING) {
        //Reset prevention is supposed to be on while the engine is running but isn't. Fix that.
        digitalWrite(pinResetControl, HIGH);
        BIT_SET(currentStatus.status3, BIT_STATUS3_RESET_PREVENT);
      }
    } //Has sync and RPM
    else if (BIT_CHECK(currentStatus.status3, BIT_STATUS3_RESET_PREVENT) && resetControl == RESET_CONTROL_PREVENT_WHEN_RUNNING) {
      digitalWrite(pinResetControl, LOW);
      BIT_CLEAR(currentStatus.status3, BIT_STATUS3_RESET_PREVENT);
    }
} //loop()

/*
  This function retuns a pulsewidth time (in us) given the following:
  REQ_FUEL
  VE: Lookup from the main fuel table. This can either have been MAP or TPS based, depending on the algorithm used
  MAP: In KPa, read from the sensor (This is used when performing a multiply of the map only. It is applicable in both Speed density and Alpha-N)
  GammaE: Sum of Enrichment factors (Cold start, acceleration). This is a multiplication factor (Eg to add 10%, this should be 110)
  injDT: Injector dead time. The time the injector take to open minus the time it takes to close (Both in uS)
*/
static inline unsigned int PW(int REQ_FUEL, byte VE, long MAP, int corrections, int injOpen)
{
  //Standard float version of the calculation
  //return (REQ_FUEL * (float)(VE/100.0) * (float)(MAP/100.0) * (float)(TPS/100.0) * (float)(corrections/100.0) + injOpen);
  //Note: The MAP and TPS portions are currently disabled, we use VE and corrections only
  uint16_t iVE, iCorrections;
  uint16_t iMAP = 100;
  uint16_t iAFR = 147;

  //100% float free version, does sacrifice a little bit of accuracy, but not much.
  iVE = ((unsigned int)VE << 7) / 100;
  if ( configPage2.multiplyMAP == true ) {
    iMAP = ((unsigned int)MAP << 7) / currentStatus.baro;  //Include multiply MAP (vs baro) if enabled
  }
  if ( (configPage2.includeAFR == true) && (configPage6.egoType == 2)) {
    iAFR = ((unsigned int)currentStatus.O2 << 7) / currentStatus.afrTarget;  //Include AFR (vs target) if enabled
  }
  iCorrections = (corrections << 7) / 100;


  unsigned long intermediate = ((long)REQ_FUEL * (long)iVE) >> 7; //Need to use an intermediate value to avoid overflowing the long
  if ( configPage2.multiplyMAP == true ) {
    intermediate = (intermediate * (unsigned long)iMAP) >> 7;
  }
  if ( (configPage2.includeAFR == true) && (configPage6.egoType == 2) ) {
    intermediate = (intermediate * (unsigned long)iAFR) >> 7;  //EGO type must be set to wideband for this to be used
  }
  intermediate = (intermediate * (unsigned long)iCorrections) >> 7;
  if (intermediate != 0)
  {
    //If intermeditate is not 0, we need to add the opening time (0 typically indicates that one of the full fuel cuts is active)
    intermediate += injOpen; //Add the injector opening time
    if ( intermediate > 65535)
    {
      intermediate = 65535;  //Make sure this won't overflow when we convert to uInt. This means the maximum pulsewidth possible is 65.535mS
    }
  }
  return (unsigned int)(intermediate);
}

#endif //Unit testing scope guard<|MERGE_RESOLUTION|>--- conflicted
+++ resolved
@@ -166,24 +166,10 @@
   configPage4.bootloaderCaps = 0;
 
   Serial.begin(115200);
-<<<<<<< HEAD
   if (configPage10.enable_canbus == 1) { CANSerial.begin(115200); }
   
   #if defined(CORE_STM32) || defined(CORE_TEENSY)
   else if (configPage10.enable_canbus == 2)
-=======
-#if defined(__AVR_ATmega1280__) || defined(__AVR_ATmega2560__) //ATmega2561 does not have Serial3
-  if (configPage9.enable_canbus == 1) { CANSerial.begin(115200); }
-#elif defined(CORE_STM32)
-  if (configPage9.enable_canbus == 1) { CANSerial.begin(115200); }
-  else if (configPage9.enable_canbus == 2)
-  {
-    //enable local can interface
-  }
-#elif defined(CORE_TEENSY)
-  if (configPage9.enable_canbus == 1) { CANSerial.begin(115200); }
-  else if (configPage9.enable_canbus == 2)
->>>>>>> 33b85f3b
   {
     //Teensy onboard CAN not used currently
     //enable local can interface
@@ -246,11 +232,7 @@
   loadCalibration();
 
   //Set the pin mappings
-<<<<<<< HEAD
-  if((configPage1.pinMapping == 0) || (configPage1.pinMapping > BOARD_NR_GPIO_PINS))
-=======
   if(configPage2.pinMapping > BOARD_NR_GPIO_PINS)
->>>>>>> 33b85f3b
   {
     //First time running on this board
     setPinMapping(3); //Force board to v0.4
@@ -477,16 +459,10 @@
       }
       else
       {
-<<<<<<< HEAD
-        channel2IgnDegrees = configPage1.oddfire2;
-        channel3IgnDegrees = configPage1.oddfire3;
-        channel4IgnDegrees = configPage1.oddfire4;
-=======
         channel2IgnDegrees = configPage2.oddfire2;
         channel3IgnDegrees = configPage2.oddfire3;
         channel4IgnDegrees = configPage2.oddfire4;
         maxIgnOutputs = 4;
->>>>>>> 33b85f3b
       }
 
       //For alternatiing injection, the squirt occurs at different times for each channel
@@ -742,7 +718,6 @@
       {
         if (Serial.available() > 0) { command(); }
       }
-<<<<<<< HEAD
       //if can or secondary serial interface is enabled then check for requests.
       if (configPage10.enable_canbus == 1)  //secondary serial interface enabled
           {
@@ -753,31 +728,6 @@
           }
       #if  defined(CORE_TEENSY) || defined(CORE_STM32)
           else if (configPage10.enable_canbus == 2) // can module enabled
-=======
-
-
-
-#if defined(__AVR_ATmega1280__) || defined(__AVR_ATmega2560__) //ATmega2561 does not have Serial3
-      //if serial3 interface is enabled then check for serial3 requests.
-      if (configPage9.enable_canbus == 1)
-      {
-        if ( (BIT_CHECK(LOOP_TIMER, BIT_TIMER_15HZ)) || (CANSerial.available() > SERIAL_BUFFER_THRESHOLD) )
-        {
-          if (CANSerial.available() > 0) { canCommand(); }
-        }
-      }
-
-#elif  defined(CORE_TEENSY) || defined(CORE_STM32)
-      //if can or secondary serial interface is enabled then check for requests.
-      if (configPage9.enable_canbus == 1)  //secondary serial interface enabled
-      {
-        if ( (BIT_CHECK(LOOP_TIMER, BIT_TIMER_15HZ)) || (CANSerial.available() > SERIAL_BUFFER_THRESHOLD) )
-        {
-          if (CANSerial.available() > 0) { canCommand(); }
-        }
-      }
-      else if (configPage9.enable_canbus == 2) // can module enabled
->>>>>>> 33b85f3b
           {
             //check local can module
             // if ( BIT_CHECK(LOOP_TIMER, BIT_TIMER_15HZ) or (CANbus0.available())
