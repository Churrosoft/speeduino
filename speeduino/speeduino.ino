/*
Speeduino - Simple engine management for the Arduino Mega 2560 platform
Copyright (C) Josh Stewart

This program is free software; you can redistribute it and/or
modify it under the terms of the GNU General Public License
as published by the Free Software Foundation; either version 2
of the License, or (at your option) any later version.

This program is distributed in the hope that it will be useful,la
but WITHOUT ANY WARRANTY; without even the implied warranty of
MERCHANTABILITY or FITNESS FOR A PARTICULAR PURPOSE.  See the
GNU General Public License for more details.

You should have received a copy of the GNU General Public License
along with this program; if not, write to the Free Software
Foundation, Inc., 51 Franklin Street, Fifth Floor, Boston, MA  02110-1301, USA.
*/

//**************************************************************************************************
// Config section
#define engineSquirtsPerCycle 2 //Would be 1 for a 2 stroke
//**************************************************************************************************

//https://developer.mbed.org/handbook/C-Data-Types
#include <stdint.h>
//************************************************
#include "globals.h"
#include "utils.h"
#include "table.h"
#include "scheduler.h"
#include "comms.h"
#include "cancomms.h"
#include "maths.h"
#include "corrections.h"
#include "timers.h"
//#include "display.h"
#include "decoders.h"
#include "idle.h"
#include "auxiliaries.h"
#include "sensors.h"
#include "src/PID_v1/PID_v1.h"
//#include "src/DigitalWriteFast/digitalWriteFast.h"
#include "errors.h"
#include "storage.h"
#include "scheduledIO.h"
#include <EEPROM.h>
#if defined (CORE_TEENSY)
#include <FlexCAN.h>
#endif

struct config1 configPage1;
struct config2 configPage2;
struct config3 configPage3;
struct config4 configPage4;
struct config10 configPage10;
struct config11 configPage11;

int req_fuel_uS, inj_opentime_uS;

bool ignitionOn = false; //The current state of the ignition system
bool fuelOn = false; //The current state of the ignition system
bool fuelPumpOn = false; //The current status of the fuel pump

void (*trigger)(); //Pointer for the trigger function (Gets pointed to the relevant decoder)
void (*triggerSecondary)(); //Pointer for the secondary trigger function (Gets pointed to the relevant decoder)
uint16_t (*getRPM)(); //Pointer to the getRPM function (Gets pointed to the relevant decoder)
int (*getCrankAngle)(int); //Pointer to the getCrank Angle function (Gets pointed to the relevant decoder)
void (*triggerSetEndTeeth)(); //Pointer to the triggerSetEndTeeth function of each decoder

byte cltCalibrationTable[CALIBRATION_TABLE_SIZE];
byte iatCalibrationTable[CALIBRATION_TABLE_SIZE];
byte o2CalibrationTable[CALIBRATION_TABLE_SIZE];

//These variables are used for tracking the number of running sensors values that appear to be errors. Once a threshold is reached, the sensor reading will go to default value and assume the sensor is faulty
byte mapErrorCount = 0;
byte iatErrorCount = 0;
byte cltErrorCount = 0;

unsigned long counter;
unsigned long currentLoopTime; //The time the current loop started (uS)
unsigned long previousLoopTime; //The time the previous loop started (uS)

int CRANK_ANGLE_MAX = 720;
int CRANK_ANGLE_MAX_IGN = 360;
int CRANK_ANGLE_MAX_INJ = 360; // The number of crank degrees that the system track over. 360 for wasted / timed batch and 720 for sequential

static byte coilHIGH = HIGH;
static byte coilLOW = LOW;
static byte fanHIGH = HIGH;             // Used to invert the cooling fan output
static byte fanLOW = LOW;               // Used to invert the cooling fan output

volatile uint16_t mainLoopCount;
byte deltaToothCount = 0; //The last tooth that was used with the deltaV calc
int rpmDelta;
byte ignitionCount;
uint16_t fixedCrankingOverride = 0;
int16_t lastAdvance; //Stores the previous advance figure to track changes.
bool clutchTrigger;
bool previousClutchTrigger;

unsigned long secCounter; //The next time to incremen 'runSecs' counter.
int channel1IgnDegrees; //The number of crank degrees until cylinder 1 is at TDC (This is obviously 0 for virtually ALL engines, but there's some weird ones)
int channel2IgnDegrees; //The number of crank degrees until cylinder 2 (and 5/6/7/8) is at TDC
int channel3IgnDegrees; //The number of crank degrees until cylinder 3 (and 5/6/7/8) is at TDC
int channel4IgnDegrees; //The number of crank degrees until cylinder 4 (and 5/6/7/8) is at TDC
int channel5IgnDegrees; //The number of crank degrees until cylinder 5 is at TDC
int channel1InjDegrees; //The number of crank degrees until cylinder 1 is at TDC (This is obviously 0 for virtually ALL engines, but there's some weird ones)
int channel2InjDegrees; //The number of crank degrees until cylinder 2 (and 5/6/7/8) is at TDC
int channel3InjDegrees; //The number of crank degrees until cylinder 3 (and 5/6/7/8) is at TDC
int channel4InjDegrees; //The number of crank degrees until cylinder 4 (and 5/6/7/8) is at TDC
int channel5InjDegrees; //The number of crank degrees until cylinder 5 is at TDC

//These are the functions the get called to begin and end the ignition coil charging. They are required for the various spark output modes
void (*ign1StartFunction)();
void (*ign1EndFunction)();
void (*ign2StartFunction)();
void (*ign2EndFunction)();
void (*ign3StartFunction)();
void (*ign3EndFunction)();
void (*ign4StartFunction)();
void (*ign4EndFunction)();
void (*ign5StartFunction)();
void (*ign5EndFunction)();

int timePerDegree;
byte degreesPerLoop; //The number of crank degrees that pass for each mainloop of the program
volatile bool fpPrimed = false; //Tracks whether or not the fuel pump priming has been completed yet
bool initialisationComplete = false; //Tracks whether the setup() functino has run completely

void setup()
{
  digitalWrite(LED_BUILTIN, LOW);
  //Setup the dummy fuel and ignition tables
  //dummyFuelTable(&fuelTable);
  //dummyIgnitionTable(&ignitionTable);
  table3D_setSize(&fuelTable, 16);
  table3D_setSize(&ignitionTable, 16);
  table3D_setSize(&afrTable, 16);
  table3D_setSize(&boostTable, 8);
  table3D_setSize(&vvtTable, 8);
  table3D_setSize(&trim1Table, 6);
  table3D_setSize(&trim2Table, 6);
  table3D_setSize(&trim3Table, 6);
  table3D_setSize(&trim4Table, 6);

  #if defined(CORE_STM32)
    EEPROM.init();
  #endif
  loadConfig();
  doUpdates(); //Check if any data items need updating (Occurs ith firmware updates)

  Serial.begin(115200);
#if defined(__AVR_ATmega1280__) || defined(__AVR_ATmega2560__) //ATmega2561 does not have Serial3
  if (configPage10.enable_canbus == 1) { CANSerial.begin(115200); }
#elif defined(CORE_STM32)
  if (configPage10.enable_canbus == 1) { CANSerial.begin(115200); }
  else if (configPage10.enable_canbus == 2)
  {
    //enable local can interface
  }
#elif defined(CORE_TEENSY)
  if (configPage10.enable_canbus == 1) { CANSerial.begin(115200); }
  else if (configPage10.enable_canbus == 2)
  {
    //Teensy onboard CAN not used currently
    //enable local can interface
    //setup can interface to 250k
    //FlexCAN CANbus0(2500000, 0);
    //static CAN_message_t txmsg,rxmsg;
    //CANbus0.begin();
  }
#endif

  //Repoint the 2D table structs to the config pages that were just loaded
  taeTable.valueSize = SIZE_BYTE; //Set this table to use byte values
  taeTable.xSize = 4;
  taeTable.values = configPage2.taeValues;
  taeTable.axisX = configPage2.taeBins;
  WUETable.valueSize = SIZE_BYTE; //Set this table to use byte values
  WUETable.xSize = 10;
  WUETable.values = configPage1.wueValues;
  WUETable.axisX = configPage2.wueBins;
  crankingEnrichTable.valueSize = SIZE_BYTE;
  crankingEnrichTable.xSize = 4;
  crankingEnrichTable.values = configPage11.crankingEnrichValues;
  crankingEnrichTable.axisX = configPage11.crankingEnrichBins;

  dwellVCorrectionTable.valueSize = SIZE_BYTE;
  dwellVCorrectionTable.xSize = 6;
  dwellVCorrectionTable.values = configPage2.dwellCorrectionValues;
  dwellVCorrectionTable.axisX = configPage3.voltageCorrectionBins;
  injectorVCorrectionTable.valueSize = SIZE_BYTE;
  injectorVCorrectionTable.xSize = 6;
  injectorVCorrectionTable.values = configPage3.injVoltageCorrectionValues;
  injectorVCorrectionTable.axisX = configPage3.voltageCorrectionBins;
  IATDensityCorrectionTable.valueSize = SIZE_BYTE;
  IATDensityCorrectionTable.xSize = 9;
  IATDensityCorrectionTable.values = configPage3.airDenRates;
  IATDensityCorrectionTable.axisX = configPage3.airDenBins;
  IATRetardTable.valueSize = SIZE_BYTE;
  IATRetardTable.xSize = 6;
  IATRetardTable.values = configPage2.iatRetValues;
  IATRetardTable.axisX = configPage2.iatRetBins;
  rotarySplitTable.valueSize = SIZE_BYTE;
  rotarySplitTable.xSize = 8;
  rotarySplitTable.values = configPage11.rotarySplitValues;
  rotarySplitTable.axisX = configPage11.rotarySplitBins;

  //Setup the calibration tables
  loadCalibration();

  //Set the pin mappings
  if(configPage1.pinMapping > BOARD_NR_GPIO_PINS)
  {
    //First time running on this board
    setPinMapping(3); //Force board to v0.4
    configPage1.flexEnabled = false; //Have to disable flex. If this isn't done and the wrong flex pin is interrupt attached below, system can hang.
  }
  else { setPinMapping(configPage1.pinMapping); }

  //Need to check early on whether the coil charging is inverted. If this is not set straight away it can cause an unwanted spark at bootup
  if(configPage2.IgInv == 1) { coilHIGH = LOW, coilLOW = HIGH; }
  else { coilHIGH = HIGH, coilLOW = LOW; }
  endCoil1Charge();
  endCoil2Charge();
  endCoil3Charge();
  endCoil4Charge();
  endCoil5Charge();

  //Similar for injectors, make sure they're turned off
  closeInjector1();
  closeInjector2();
  closeInjector3();
  closeInjector4();
  closeInjector5();

  //Set the tacho output default state
  digitalWrite(pinTachOut, HIGH);

  //Perform all initialisations
  initialiseSchedulers();
  initialiseTimers();
  //initialiseDisplay();
  initialiseIdle();
  initialiseFan();
  initialiseAuxPWM();
  initialiseCorrections();
  initialiseADC();

  //Lookup the current MAP reading for barometric pressure
  instanteneousMAPReading();
  //barometric reading can be taken from either an external sensor if enabled, or simply by using the initial MAP value
  if ( configPage3.useExtBaro != 0 )
  {
    readBaro();
    EEPROM.update(EEPROM_LAST_BARO, currentStatus.baro);
  }
  else
  {
    /*
     * The highest sea-level pressure on Earth occurs in Siberia, where the Siberian High often attains a sea-level pressure above 105 kPa;
     * with record highs close to 108.5 kPa.
     * The lowest measurable sea-level pressure is found at the centers of tropical cyclones and tornadoes, with a record low of 87 kPa;
     */
    if ((currentStatus.MAP >= BARO_MIN) && (currentStatus.MAP <= BARO_MAX)) //Check if engine isn't running
    {
      currentStatus.baro = currentStatus.MAP;
      EEPROM.update(EEPROM_LAST_BARO, currentStatus.baro);
    }
    else
    {
      //Attempt to use the last known good baro reading from EEPROM
      if ((EEPROM.read(EEPROM_LAST_BARO) >= BARO_MIN) && (EEPROM.read(EEPROM_LAST_BARO) <= BARO_MAX)) //Make sure it's not invalid (Possible on first run etc)
      { currentStatus.baro = EEPROM.read(EEPROM_LAST_BARO); } //last baro correction
      else { currentStatus.baro = 100; } //Final fall back position.
    }
  }

  //Check whether the flex sensor is enabled and if so, attach an interupt for it
  if(configPage1.flexEnabled)
  {
    attachInterrupt(digitalPinToInterrupt(pinFlex), flexPulse, RISING);
    currentStatus.ethanolPct = 0;
  }

  //Once the configs have been loaded, a number of one time calculations can be completed
  req_fuel_uS = configPage1.reqFuel * 100; //Convert to uS and an int. This is the only variable to be used in calculations
  inj_opentime_uS = configPage1.injOpen * 100; //Injector open time. Comes through as ms*10 (Eg 15.5ms = 155).

  //Begin the main crank trigger interrupt pin setup
  //The interrupt numbering is a bit odd - See here for reference: http://arduino.cc/en/Reference/AttachInterrupt
  //These assignments are based on the Arduino Mega AND VARY BETWEEN BOARDS. Please confirm the board you are using and update acordingly.
  currentStatus.RPM = 0;
  currentStatus.hasSync = false;
  currentStatus.runSecs = 0;
  currentStatus.secl = 0;
  currentStatus.startRevolutions = 0;
  currentStatus.flatShiftingHard = false;
  currentStatus.launchingHard = false;
  currentStatus.crankRPM = ((unsigned int)configPage2.crankRPM * 100); //Crank RPM limit (Saves us calculating this over and over again. It's updated once per second in timers.ino)
  triggerFilterTime = 0; //Trigger filter time is the shortest possible time (in uS) that there can be between crank teeth (ie at max RPM). Any pulses that occur faster than this time will be disgarded as noise. This is simply a default value, the actual values are set in the setup() functinos of each decoder

  noInterrupts();
  initialiseTriggers();

  //End crank triger interrupt attachment
  req_fuel_uS = req_fuel_uS / engineSquirtsPerCycle; //The req_fuel calculation above gives the total required fuel (At VE 100%) in the full cycle. If we're doing more than 1 squirt per cycle then we need to split the amount accordingly. (Note that in a non-sequential 4-stroke setup you cannot have less than 2 squirts as you cannot determine the stroke to make the single squirt on)

  //Initial values for loop times
  previousLoopTime = 0;
  currentLoopTime = micros();

  mainLoopCount = 0;
  ignitionCount = 0;

  //Calculate the number of degrees between cylinders
  switch (configPage1.nCylinders) {
    case 1:
      channel1IgnDegrees = 0;
      channel1InjDegrees = 0;

      channel1InjEnabled = true;
      break;

    case 2:
      channel1IgnDegrees = 0;

      if (configPage1.engineType == EVEN_FIRE )
      {
        channel2IgnDegrees = 180;
      }
      else { channel2IgnDegrees = configPage1.oddfire2; }

      //For alternating injection, the squirt occurs at different times for each channel
      if(configPage1.injLayout == INJ_SEMISEQUENTIAL)
      {
        channel1InjDegrees = 0;
        channel2InjDegrees = channel2IgnDegrees; //Set to the same as the ignition degrees (Means there's no need for another if to check for oddfire)
      }
      if (!configPage1.injTiming) { channel1InjDegrees = channel2InjDegrees = 0; } //For simultaneous, all squirts happen at the same time

      channel1InjEnabled = true;
      channel2InjEnabled = true;
      break;

    case 3:
      channel1IgnDegrees = 0;

      if (configPage1.engineType == EVEN_FIRE )
      {
        if(configPage2.sparkMode == IGN_MODE_SEQUENTIAL)
        {
          channel2IgnDegrees = 240;
          channel3IgnDegrees = 480;

          CRANK_ANGLE_MAX_IGN = 720;
        }
        else
        {
          channel2IgnDegrees = 120;
          channel3IgnDegrees = 240;
        }
      }
      else
      {
        channel2IgnDegrees = configPage1.oddfire2;
        channel3IgnDegrees = configPage1.oddfire3;
      }

      //For alternatiing injection, the squirt occurs at different times for each channel
      if(configPage1.injLayout == INJ_SEMISEQUENTIAL  || configPage1.injLayout == INJ_PAIRED)
      {
        channel1InjDegrees = 0;
        channel2InjDegrees = 120;
        channel3InjDegrees = 240;
      }
      else if (configPage1.injLayout == INJ_SEQUENTIAL)
      {
        channel1InjDegrees = 0;
        channel2InjDegrees = 240;
        channel3InjDegrees = 480;
        CRANK_ANGLE_MAX_INJ = 720;
        req_fuel_uS = req_fuel_uS * 2;
      }
      if (!configPage1.injTiming) { channel1InjDegrees = channel2InjDegrees = channel3InjDegrees = 0; } //For simultaneous, all squirts happen at the same time

      channel1InjEnabled = true;
      channel2InjEnabled = true;
      channel3InjEnabled = true;
      break;
    case 4:
      channel1IgnDegrees = 0;

      if (configPage1.engineType == EVEN_FIRE )
      {
        channel2IgnDegrees = 180;

        if(configPage2.sparkMode == IGN_MODE_SEQUENTIAL)
        {
          channel3IgnDegrees = 360;
          channel4IgnDegrees = 540;

          CRANK_ANGLE_MAX_IGN = 720;
        }
      }
      else
      {
        channel2IgnDegrees = configPage1.oddfire2;
        channel3IgnDegrees = configPage1.oddfire3;
        channel4IgnDegrees = configPage1.oddfire4;
      }

      //For alternatiing injection, the squirt occurs at different times for each channel
      if(configPage1.injLayout == INJ_SEMISEQUENTIAL || configPage1.injLayout == INJ_PAIRED)
      {
        channel1InjDegrees = 0;
        channel2InjDegrees = 180;
      }
      else if (configPage1.injLayout == INJ_SEQUENTIAL)
      {
        channel1InjDegrees = 0;
        channel2InjDegrees = 180;
        channel3InjDegrees = 360;
        channel4InjDegrees = 540;

        channel3InjEnabled = true;
        channel4InjEnabled = true;

        CRANK_ANGLE_MAX_INJ = 720;
        req_fuel_uS = req_fuel_uS * 2;
      }
      if (!configPage1.injTiming) { channel1InjDegrees = channel2InjDegrees = 0; } //For simultaneous, all squirts happen at the same time

      channel1InjEnabled = true;
      channel2InjEnabled = true;
      break;
    case 5:
      channel1IgnDegrees = 0;
      channel2IgnDegrees = 72;
      channel3IgnDegrees = 144;
      channel4IgnDegrees = 216;
      channel5IgnDegrees = 288;

      if(configPage2.sparkMode == IGN_MODE_SEQUENTIAL)
      {
        channel2IgnDegrees = 144;
        channel3IgnDegrees = 288;
        channel4IgnDegrees = 432;
        channel5IgnDegrees = 576;

        CRANK_ANGLE_MAX_IGN = 720;
      }

      //For alternatiing injection, the squirt occurs at different times for each channel
      if(configPage1.injLayout == INJ_SEMISEQUENTIAL || configPage1.injLayout == INJ_PAIRED)
      {
        channel1InjDegrees = 0;
        channel2InjDegrees = 72;
        channel3InjDegrees = 144;
        channel4InjDegrees = 216;
        channel5InjDegrees = 288;
      }
      else if (configPage1.injLayout == INJ_SEQUENTIAL)
      {
        channel1InjDegrees = 0;
        channel2InjDegrees = 144;
        channel3InjDegrees = 288;
        channel4InjDegrees = 432;
        channel5InjDegrees = 576;

        CRANK_ANGLE_MAX_INJ = 720;
      }
      if (!configPage1.injTiming) { channel1InjDegrees = channel2InjDegrees = channel3InjDegrees = channel4InjDegrees = channel5InjDegrees = 0; } //For simultaneous, all squirts happen at the same time

      channel1InjEnabled = true;
      channel2InjEnabled = true;
      channel3InjEnabled = false; //this is disabled as injector 5 function calls 3 & 5 together
      channel4InjEnabled = true;
      channel5InjEnabled = true;
      break;
    case 6:
      channel1IgnDegrees = 0;
      channel1InjDegrees = 0;
      channel2IgnDegrees = 120;
      channel2InjDegrees = 120;
      channel3IgnDegrees = 240;
      channel3InjDegrees = 240;

      if (!configPage1.injTiming) { channel1InjDegrees = channel2InjDegrees = channel3InjDegrees = 0; } //For simultaneous, all squirts happen at the same time

      configPage1.injLayout = 0; //This is a failsafe. We can never run semi-sequential with more than 4 cylinders

      channel1InjEnabled = true;
      channel2InjEnabled = true;
      channel3InjEnabled = true;
      break;
    case 8:
      channel1IgnDegrees = channel1InjDegrees = 0;
      channel2IgnDegrees = channel2InjDegrees = 90;
      channel3IgnDegrees = channel3InjDegrees = 180;
      channel4IgnDegrees = channel4InjDegrees = 270;

      if (!configPage1.injTiming)  { channel1InjDegrees = channel2InjDegrees = channel3InjDegrees = channel4InjDegrees = 0; } //For simultaneous, all squirts happen at the same time

      configPage1.injLayout = 0; //This is a failsafe. We can never run semi-sequential with more than 4 cylinders

      channel1InjEnabled = true;
      channel2InjEnabled = true;
      channel3InjEnabled = true;
      channel4InjEnabled = true;
      break;
    default: //Handle this better!!!
      channel1InjDegrees = 0;
      channel2InjDegrees = 180;
      break;
  }

  switch(configPage2.sparkMode)
  {
    case IGN_MODE_WASTED:
      //Wasted Spark (Normal mode)
      ign1StartFunction = beginCoil1Charge;
      ign1EndFunction = endCoil1Charge;
      ign2StartFunction = beginCoil2Charge;
      ign2EndFunction = endCoil2Charge;
      ign3StartFunction = beginCoil3Charge;
      ign3EndFunction = endCoil3Charge;
      ign4StartFunction = beginCoil4Charge;
      ign4EndFunction = endCoil4Charge;
      ign5StartFunction = beginCoil5Charge;
      ign5EndFunction = endCoil5Charge;
      break;

    case IGN_MODE_SINGLE:
      //Single channel mode. All ignition pulses are on channel 1
      ign1StartFunction = beginCoil1Charge;
      ign1EndFunction = endCoil1Charge;
      ign2StartFunction = beginCoil1Charge;
      ign2EndFunction = endCoil1Charge;
      ign3StartFunction = beginCoil1Charge;
      ign3EndFunction = endCoil1Charge;
      ign4StartFunction = beginCoil1Charge;
      ign4EndFunction = endCoil1Charge;
      ign5StartFunction = beginCoil1Charge;
      ign5EndFunction = endCoil1Charge;
      break;

    case IGN_MODE_WASTEDCOP:
      //Wasted COP mode. Ignition channels 1&3 and 2&4 are paired together
      //This is not a valid mode for >4 cylinders
      if( configPage1.nCylinders <= 4 )
      {
        ign1StartFunction = beginCoil1and3Charge;
        ign1EndFunction = endCoil1and3Charge;
        ign2StartFunction = beginCoil2and4Charge;
        ign2EndFunction = endCoil2and4Charge;

        ign3StartFunction = nullCallback;
        ign3EndFunction = nullCallback;
        ign4StartFunction = nullCallback;
        ign4EndFunction = nullCallback;
      }
      else
      {
        //If the person has inadvertantly selected this when running more than 4 cylinders, just use standard Wasted spark mode
        ign1StartFunction = beginCoil1Charge;
        ign1EndFunction = endCoil1Charge;
        ign2StartFunction = beginCoil2Charge;
        ign2EndFunction = endCoil2Charge;
        ign3StartFunction = beginCoil3Charge;
        ign3EndFunction = endCoil3Charge;
        ign4StartFunction = beginCoil4Charge;
        ign4EndFunction = endCoil4Charge;
        ign5StartFunction = beginCoil5Charge;
        ign5EndFunction = endCoil5Charge;
      }
      break;

    case IGN_MODE_SEQUENTIAL:
      ign1StartFunction = beginCoil1Charge;
      ign1EndFunction = endCoil1Charge;
      ign2StartFunction = beginCoil2Charge;
      ign2EndFunction = endCoil2Charge;
      ign3StartFunction = beginCoil3Charge;
      ign3EndFunction = endCoil3Charge;
      ign4StartFunction = beginCoil4Charge;
      ign4EndFunction = endCoil4Charge;
      ign5StartFunction = beginCoil5Charge;
      ign5EndFunction = endCoil5Charge;
      break;

    case IGN_MODE_ROTARY:
      if(configPage11.rotaryType == ROTARY_IGN_FC)
      {
        ign1StartFunction = beginCoil1Charge;
        ign1EndFunction = endCoil1Charge;
        ign2StartFunction = beginCoil1Charge;
        ign2EndFunction = endCoil1Charge;

        ign3StartFunction = beginTrailingCoilCharge;
        ign3EndFunction = endTrailingCoilCharge1;
        ign4StartFunction = beginTrailingCoilCharge;
        ign4EndFunction = endTrailingCoilCharge2;
      }
      break;



    default:
      //Wasted spark (Shouldn't ever happen anyway)
      ign1StartFunction = beginCoil1Charge;
      ign1EndFunction = endCoil1Charge;
      ign2StartFunction = beginCoil2Charge;
      ign2EndFunction = endCoil2Charge;
      ign3StartFunction = beginCoil3Charge;
      ign3EndFunction = endCoil3Charge;
      ign4StartFunction = beginCoil4Charge;
      ign4EndFunction = endCoil4Charge;
      ign5StartFunction = beginCoil5Charge;
      ign5EndFunction = endCoil5Charge;
      break;
  }

  //Begin priming the fuel pump. This is turned off in the low resolution, 1s interrupt in timers.ino
  digitalWrite(pinFuelPump, HIGH);
  fuelPumpOn = true;
  interrupts();
  //Perform the priming pulses. Set these to run at an arbitrary time in the future (100us). The prime pulse value is in ms*10, so need to multiple by 100 to get to uS
  setFuelSchedule1(100, (unsigned long)(configPage1.primePulse * 100));
  setFuelSchedule2(100, (unsigned long)(configPage1.primePulse * 100));
  setFuelSchedule3(100, (unsigned long)(configPage1.primePulse * 100));
  setFuelSchedule4(100, (unsigned long)(configPage1.primePulse * 100));
  initialisationComplete = true;
  digitalWrite(LED_BUILTIN, HIGH);
}

void loop()
{
      mainLoopCount++;
      LOOP_TIMER = TIMER_mask;
      //Check for any requets from serial. Serial operations are checked under 2 scenarios:
      // 1) Every 64 loops (64 Is more than fast enough for TunerStudio). This function is equivalent to ((loopCount % 64) == 1) but is considerably faster due to not using the mod or division operations
      // 2) If the amount of data in the serial buffer is greater than a set threhold (See globals.h). This is to avoid serial buffer overflow when large amounts of data is being sent
<<<<<<< HEAD
      if ( (BIT_CHECK(LOOP_TIMER, BIT_TIMER_15HZ)) or (Serial.available() > SERIAL_BUFFER_THRESHOLD) )
=======
      if ( BIT_CHECK(LOOP_TIMER, BIT_TIMER_15HZ) or (Serial.available() > SERIAL_BUFFER_THRESHOLD) )
>>>>>>> 38a89e41
      {
        if (Serial.available() > 0)
        {
          command();
        }
      }

#if defined(__AVR_ATmega1280__) || defined(__AVR_ATmega2560__) //ATmega2561 does not have Serial3
      //if serial3 interface is enabled then check for serial3 requests.
      if (configPage10.enable_canbus == 1)
          {
<<<<<<< HEAD
            if ( (BIT_CHECK(LOOP_TIMER, BIT_TIMER_15HZ)) or (CANSerial.available() > SERIAL_BUFFER_THRESHOLD) )
=======
            if ( BIT_CHECK(LOOP_TIMER, BIT_TIMER_15HZ) or (CANSerial.available() > SERIAL_BUFFER_THRESHOLD) )
>>>>>>> 38a89e41
                {
                  if (CANSerial.available() > 0)
                    {
                    canCommand();
                    }
                }
          }

<<<<<<< HEAD
#elif  defined(CORE_TEENSY) || defined(CORE_STM32)
      //if can or secondary serial interface is enabled then check for requests.
      if (configPage10.enable_canbus == 1)  //secondary serial interface enabled
          {
            if ( (BIT_CHECK(LOOP_TIMER, BIT_TIMER_15HZ)) or (CANSerial.available() > SERIAL_BUFFER_THRESHOLD) )
=======
#elif defined(CORE_STM32)
      //if can or secondary serial interface is enabled then check for requests.
      if (configPage10.enable_canbus == 1)  //secondary serial interface enabled
          {
            if ( BIT_CHECK(LOOP_TIMER, BIT_TIMER_15HZ) or (CANSerial.available() > SERIAL_BUFFER_THRESHOLD) )
                {
                  if (CANSerial.available() > 0)
                    {
                    canCommand();
                    }
                }
          }
      else if (configPage10.enable_canbus == 2) // can module enabled
          {
            //check local can module
          }
#elif defined(CORE_TEENSY)
      //if can or secondary serial interface is enabled then check for requests.
      if (configPage10.enable_canbus == 1)  //secondary serial interface enabled
          {
            if ( BIT_CHECK(LOOP_TIMER, BIT_TIMER_15HZ) or (CANSerial.available() > SERIAL_BUFFER_THRESHOLD) )
>>>>>>> 38a89e41
                {
                  if (CANSerial.available() > 0)
                    {
                    canCommand();
                    }
                }
          }
      else if (configPage10.enable_canbus == 2) // can module enabled
          {
            //check local can module
            // if ( (BIT_CHECK(LOOP_TIMER, BIT_TIMER_15HZ)) or (CANbus0.available())
            //    {
            //      CANbus0.read(rx_msg);
            //    }
          }
#endif

    //Displays currently disabled
    // if (configPage1.displayType && (mainLoopCount & 255) == 1) { updateDisplay();}

    previousLoopTime = currentLoopTime;
    currentLoopTime = micros();
    unsigned long timeToLastTooth = (currentLoopTime - toothLastToothTime);
    if ( (timeToLastTooth < MAX_STALL_TIME) || (toothLastToothTime > currentLoopTime) ) //Check how long ago the last tooth was seen compared to now. If it was more than half a second ago then the engine is probably stopped. toothLastToothTime can be greater than currentLoopTime if a pulse occurs between getting the lastest time and doing the comparison
    {
      currentStatus.RPM = currentStatus.longRPM = getRPM(); //Long RPM is included here
      FUEL_PUMP_ON();
      fuelPumpOn = true; //Not sure if this is needed.
    }
    else
    {
      //We reach here if the time between teeth is too great. This VERY likely means the engine has stopped
      currentStatus.RPM = 0;
      currentStatus.PW1 = 0;
      currentStatus.VE = 0;
      toothLastToothTime = 0;
      toothLastSecToothTime = 0;
      //toothLastMinusOneToothTime = 0;
      currentStatus.hasSync = false;
      currentStatus.runSecs = 0; //Reset the counter for number of seconds running.
      secCounter = 0; //Reset our seconds counter.
      currentStatus.startRevolutions = 0;
      toothSystemCount = 0;
      secondaryToothCount = 0;
      MAPcurRev = 0;
      MAPcount = 0;
      currentStatus.rpmDOT = 0;
      ignitionOn = false;
      fuelOn = false;
      if (fpPrimed) { digitalWrite(pinFuelPump, LOW); } //Turn off the fuel pump, but only if the priming is complete
      fuelPumpOn = false;
      disableIdle(); //Turn off the idle PWM
      BIT_CLEAR(currentStatus.engine, BIT_ENGINE_CRANK); //Clear cranking bit (Can otherwise get stuck 'on' even with 0 rpm)
      BIT_CLEAR(currentStatus.engine, BIT_ENGINE_WARMUP); //Same as above except for WUE

      //This is a safety check. If for some reason the interrupts have got screwed up (Leading to 0rpm), this resets them.
      //It can possibly be run much less frequently.
      initialiseTriggers();

      VVT_PIN_LOW();
      DISABLE_VVT_TIMER();
      DISABLE_BOOST_TIMER(); //Turn off timer
      BOOST_PIN_LOW();
    }

    //Uncomment the following for testing
    /*
    currentStatus.hasSync = true;
    currentStatus.RPM = 500;
    */

    //***Perform sensor reads***
    //-----------------------------------------------------------------------------------------------------
    readMAP();

<<<<<<< HEAD
    if (BIT_CHECK(LOOP_TIMER, BIT_TIMER_15HZ)) //Every 32 loops
=======
    if ( BIT_CHECK(LOOP_TIMER, BIT_TIMER_15HZ))
>>>>>>> 38a89e41
    {
      BIT_CLEAR(TIMER_mask, BIT_TIMER_15HZ);
      readTPS(); //TPS reading to be performed every 32 loops (any faster and it can upset the TPSdot sampling time)

      //Check for launching/flat shift (clutch) can be done around here too
      previousClutchTrigger = clutchTrigger;
      if(configPage3.launchHiLo) { clutchTrigger = digitalRead(pinLaunch); }
      else { clutchTrigger = !digitalRead(pinLaunch); }

      if(previousClutchTrigger != clutchTrigger) { currentStatus.clutchEngagedRPM = currentStatus.RPM; }

      if (configPage3.launchEnabled && clutchTrigger && (currentStatus.clutchEngagedRPM < ((unsigned int)(configPage3.flatSArm) * 100)) && (currentStatus.RPM > ((unsigned int)(configPage3.lnchHardLim) * 100)) ) { currentStatus.launchingHard = true; BIT_SET(currentStatus.spark, BIT_SPARK_HLAUNCH); } //HardCut rev limit for 2-step launch control.
      else { currentStatus.launchingHard = false; BIT_CLEAR(currentStatus.spark, BIT_SPARK_HLAUNCH); }

      if(configPage3.flatSEnable && clutchTrigger && (currentStatus.RPM > ((unsigned int)(configPage3.flatSArm) * 100)) && (currentStatus.RPM > currentStatus.clutchEngagedRPM) ) { currentStatus.flatShiftingHard = true; }
      else { currentStatus.flatShiftingHard = false; }

      //Boost cutoff is very similar to launchControl, but with a check against MAP rather than a switch
      if(configPage3.boostCutType && currentStatus.MAP > (configPage3.boostLimit * 2) ) //The boost limit is divided by 2 to allow a limit up to 511kPa
      {
        switch(configPage3.boostCutType)
        {
          case 1:
            BIT_SET(currentStatus.spark, BIT_SPARK_BOOSTCUT);
            BIT_CLEAR(currentStatus.squirt, BIT_SQUIRT_BOOSTCUT);
            break;
          case 2:
            BIT_SET(currentStatus.squirt, BIT_SQUIRT_BOOSTCUT);
            BIT_CLEAR(currentStatus.spark, BIT_SPARK_BOOSTCUT);
            break;
          case 3:
            BIT_SET(currentStatus.spark, BIT_SPARK_BOOSTCUT);
            BIT_SET(currentStatus.squirt, BIT_SQUIRT_BOOSTCUT);
            break;
        }
      }
      else
      {
        BIT_CLEAR(currentStatus.spark, BIT_SPARK_BOOSTCUT);
        BIT_CLEAR(currentStatus.squirt, BIT_SQUIRT_BOOSTCUT);
      }

      //And check whether the tooth log buffer is ready
      if(toothHistoryIndex > TOOTH_LOG_SIZE) { BIT_SET(currentStatus.squirt, BIT_SQUIRT_TOOTHLOG1READY); }

      //Most boost tends to run at about 30Hz, so placing it here ensures a new target time is fetched frequently enough
      boostControl();
    }
    if(BIT_CHECK(LOOP_TIMER, BIT_TIMER_30HZ)) //Every 64 loops
    {
      //Nothing here currently
      BIT_CLEAR(TIMER_mask, BIT_TIMER_30HZ);
    }
    //The IAT and CLT readings can be done less frequently. This still runs about 4 times per second
    if (BIT_CHECK(LOOP_TIMER, BIT_TIMER_4HZ)) //Every 256 loops
    {
       BIT_CLEAR(TIMER_mask, BIT_TIMER_4HZ);
       readCLT();
       readIAT();
       readO2();
       readBat();
#if defined(__AVR_ATmega1280__) || defined(__AVR_ATmega2560__) //ATmega2561 does not have Serial3
      //if Can interface is enabled then check for serial3 requests.
      if (configPage10.enable_canbus == 1)  // megas only support can via secondary serial
          {
            if (configPage10.enable_candata_in)
              {
                if (BIT_CHECK(configPage10.caninput_sel,currentStatus.current_caninchannel))  //if current input channel bit is enabled
                  {
                    sendCancommand(2,0,currentStatus.current_caninchannel,0,((configPage10.caninput_param_group[currentStatus.current_caninchannel]&2047)+256));    //send an R command for data from paramgroup[currentStatus.current_caninchannel]
                  }
                else
                  {
                    if (currentStatus.current_caninchannel < 15)
                        {
                          currentStatus.current_caninchannel++;   //step to next input channel if under 15
                        }
                    else
                        {
                          currentStatus.current_caninchannel = 0;   //reset input channel back to 1
                        }
                  }
              }
          }
#elif defined(CORE_STM32) || defined(CORE_TEENSY)
      //if serial3io is enabled then check for serial3 requests.
            if (configPage10.enable_candata_in)
              {
                if (BIT_CHECK(configPage10.caninput_sel,currentStatus.current_caninchannel))  //if current input channel is enabled
                  {
                    if (configPage10.enable_canbus == 1)  //can via secondary serial
                    {
                      sendCancommand(2,0,currentStatus.current_caninchannel,0,((configPage10.caninput_param_group[currentStatus.current_caninchannel]&2047)+256));    //send an R command for data from paramgroup[currentStatus.current_caninchannel]
                    }
                    else if (configPage10.enable_canbus == 2) // can via internal can module
                    {
                      sendCancommand(3,configPage10.speeduino_tsCanId,currentStatus.current_caninchannel,0,configPage10.caninput_param_group[currentStatus.current_caninchannel]);    //send via localcanbus the command for data from paramgroup[currentStatus.current_caninchannel]
                    }
                  }
                else
                  {
                    if (currentStatus.current_caninchannel < 15)
                        {
                          currentStatus.current_caninchannel++;   //step to next input channel if under 15
                        }
                    else
                        {
                          currentStatus.current_caninchannel = 0;   //reset input channel back to 0
                        }
                  }
              }

#endif
       vvtControl();
       idleControl(); //Perform any idle related actions. Even at higher frequencies, running 4x per second is sufficient.
    }
    if (BIT_CHECK(LOOP_TIMER, BIT_TIMER_1HZ)) //Every 1024 loops (Approx. 1 per second)
    {
      //Approx. once per second
      BIT_CLEAR(TIMER_mask, BIT_TIMER_1HZ);
      readBaro();
    }

    if(configPage4.iacAlgorithm == IAC_ALGORITHM_STEP_OL || configPage4.iacAlgorithm == IAC_ALGORITHM_STEP_CL) { idleControl(); } //Run idlecontrol every loop for stepper idle.

    //Always check for sync
    //Main loop runs within this clause
    if (currentStatus.hasSync && (currentStatus.RPM > 0))
    {
        if(currentStatus.startRevolutions >= configPage2.StgCycles)  { ignitionOn = true; fuelOn = true;} //Enable the fuel and ignition, assuming staging revolutions are complete
        //If it is, check is we're running or cranking
        if(currentStatus.RPM > currentStatus.crankRPM) //Crank RPM stored in byte as RPM / 100
        {
          BIT_SET(currentStatus.engine, BIT_ENGINE_RUN); //Sets the engine running bit
          //Only need to do anything if we're transitioning from cranking to running
          if( BIT_CHECK(currentStatus.engine, BIT_ENGINE_CRANK) )
          {
            BIT_CLEAR(currentStatus.engine, BIT_ENGINE_CRANK); //clears the engine cranking bit
            if(configPage2.ignBypassEnabled) { digitalWrite(pinIgnBypass, HIGH); }
          }
        }
        else
        {  //Sets the engine cranking bit, clears the engine running bit
          BIT_SET(currentStatus.engine, BIT_ENGINE_CRANK);
          BIT_CLEAR(currentStatus.engine, BIT_ENGINE_RUN);
          currentStatus.runSecs = 0; //We're cranking (hopefully), so reset the engine run time to prompt ASE.
          if(configPage2.ignBypassEnabled) { digitalWrite(pinIgnBypass, LOW); }
        }
      //END SETTING STATUSES
      //-----------------------------------------------------------------------------------------------------

      //Begin the fuel calculation
      //Calculate an injector pulsewidth from the VE
      currentStatus.corrections = correctionsFuel();
      lastAdvance = currentStatus.advance; //Store the previous advance value
      if (configPage1.algorithm == LOAD_SOURCE_MAP) //Check which fuelling algorithm is being used
      {
        //Speed Density
        currentStatus.VE = get3DTableValue(&fuelTable, currentStatus.MAP, currentStatus.RPM); //Perform lookup into fuel map for RPM vs MAP value
        currentStatus.PW1 = PW_SD(req_fuel_uS, currentStatus.VE, currentStatus.MAP, currentStatus.corrections, inj_opentime_uS);
        currentStatus.advance = get3DTableValue(&ignitionTable, currentStatus.MAP, currentStatus.RPM) - OFFSET_IGNITION; //As above, but for ignition advance
      }
      else
      {
        //Alpha-N
        currentStatus.VE = get3DTableValue(&fuelTable, currentStatus.TPS, currentStatus.RPM); //Perform lookup into fuel map for RPM vs TPS value
        currentStatus.PW1 = PW_AN(req_fuel_uS, currentStatus.VE, currentStatus.TPS, currentStatus.corrections, inj_opentime_uS); //Calculate pulsewidth using the Alpha-N algorithm (in uS)
        currentStatus.advance = get3DTableValue(&ignitionTable, currentStatus.TPS, currentStatus.RPM) - OFFSET_IGNITION; //As above, but for ignition advance
      }

      currentStatus.advance = correctionsIgn(currentStatus.advance);

      int injector1StartAngle = 0;
      int injector2StartAngle = 0;
      int injector3StartAngle = 0; //Currently used for 3 cylinder only
      int injector4StartAngle = 0; //Not used until sequential gets written
      int injector5StartAngle = 0; //For 5 cylinder testing
      int ignition1StartAngle = 0;
      int ignition2StartAngle = 0;
      int ignition3StartAngle = 0; //Currently used for 3 cylinder only
      int ignition4StartAngle = 0; //Not used until sequential or 4+ cylinders support gets written
      int ignition5StartAngle = 0; //Not used until sequential or 4+ cylinders support gets written
      //These are used for comparisons on channels above 1 where the starting angle (for injectors or ignition) can be less than a single loop time
      //(Don't ask why this is needed, it will break your head)
      int tempCrankAngle;
      int tempStartAngle;

      //********************************************************
      //How fast are we going? Need to know how long (uS) it will take to get from one tooth to the next. We then use that to estimate how far we are between the last tooth and the next one
      //We use a 1st Deriv accleration prediction, but only when there is an even spacing between primary sensor teeth
      //Any decoder that has uneven spacing has its triggerToothAngle set to 0
      if(secondDerivEnabled && toothHistoryIndex >= 3 && currentStatus.RPM < 2000) //toothHistoryIndex must be greater than or equal to 3 as we need the last 3 entries. Currently this mode only runs below 3000 rpm
      //if(true)
      {
        //Only recalculate deltaV if the tooth has changed since last time (DeltaV stays the same until the next tooth)
        //if (deltaToothCount != toothCurrentCount)
        {
          deltaToothCount = toothCurrentCount;
          int angle1, angle2; //These represent the crank angles that are travelled for the last 2 pulses
          if(configPage2.TrigPattern == 4)
          {
            //Special case for 70/110 pattern on 4g63
            angle2 = triggerToothAngle; //Angle 2 is the most recent
            if (angle2 == 70) { angle1 = 110; }
            else { angle1 = 70; }
          }
          else if(configPage2.TrigPattern == 0)
          {
            //Special case for missing tooth decoder where the missing tooth was one of the last 2 seen
            if(toothCurrentCount == 1) { angle2 = 2*triggerToothAngle; angle1 = triggerToothAngle; }
            else if(toothCurrentCount == 2) { angle1 = 2*triggerToothAngle; angle2 = triggerToothAngle; }
            else { angle1 = angle2 = triggerToothAngle; }
          }
          else { angle1 = angle2 = triggerToothAngle; }

          long toothDeltaV = (1000000L * angle2 / toothHistory[toothHistoryIndex]) - (1000000L * angle1 / toothHistory[toothHistoryIndex-1]);
          long toothDeltaT = toothHistory[toothHistoryIndex];
          //long timeToLastTooth = micros() - toothLastToothTime;

          rpmDelta = (toothDeltaV << 10) / (6 * toothDeltaT);
        }


        timePerDegree = ldiv( 166666L, (currentStatus.RPM + rpmDelta)).quot; //There is a small amount of rounding in this calculation, however it is less than 0.001 of a uS (Faster as ldiv than / )
      }
      else
      {
        long rpm_adjust = ((long)(micros() - toothOneTime) * (long)currentStatus.rpmDOT) / 1000000; //Take into account any likely accleration that has occurred since the last full revolution completed

        //timePerDegree = DIV_ROUND_CLOSEST(166666L, (currentStatus.RPM + rpm_adjust));
        timePerDegree = ldiv( 166666L, currentStatus.RPM + rpm_adjust).quot; //There is a small amount of rounding in this calculation, however it is less than 0.001 of a uS (Faster as ldiv than / )
      }

      //Check that the duty cycle of the chosen pulsewidth isn't too high. This is disabled at cranking
      if( !BIT_CHECK(currentStatus.engine, BIT_ENGINE_CRANK) )
      {
        unsigned long pwLimit = percentage(configPage1.dutyLim, revolutionTime); //The pulsewidth limit is determined to be the duty cycle limit (Eg 85%) by the total time it takes to perform 1 revolution
        if (CRANK_ANGLE_MAX_INJ == 720) { pwLimit = pwLimit * 2; } //For sequential, the maximum pulse time is double (2 revolutions). Wouldn't work for 2 stroke...
        if (currentStatus.PW1 > pwLimit) { currentStatus.PW1 = pwLimit; }
      }


      //***********************************************************************************************
      //BEGIN INJECTION TIMING
      //Determine next firing angles
      currentStatus.PW2 = currentStatus.PW3 = currentStatus.PW4 = currentStatus.PW1; // Initial state is for all pulsewidths to be the same (This gets changed below)
      if(!configPage1.indInjAng) {configPage1.inj4Ang = configPage1.inj3Ang = configPage1.inj2Ang = configPage1.inj1Ang;} //Forcing all injector close angles to be the same.
      int PWdivTimerPerDegree = div(currentStatus.PW1, timePerDegree).quot; //How many crank degrees the calculated PW will take at the current speed
      injector1StartAngle = configPage1.inj1Ang - ( PWdivTimerPerDegree ); //This is a little primitive, but is based on the idea that all fuel needs to be delivered before the inlet valve opens. See http://www.extraefi.co.uk/sequential_fuel.html for more detail
      if(injector1StartAngle < 0) {injector1StartAngle += CRANK_ANGLE_MAX_INJ;}
      if(injector1StartAngle > CRANK_ANGLE_MAX_INJ) {injector1StartAngle -= CRANK_ANGLE_MAX_INJ;}

      //Repeat the above for each cylinder
      switch (configPage1.nCylinders)
      {
        //2 cylinders
        case 2:
          injector2StartAngle = (configPage1.inj2Ang + channel2InjDegrees - ( PWdivTimerPerDegree ));
          if(injector2StartAngle > CRANK_ANGLE_MAX_INJ) {injector2StartAngle -= CRANK_ANGLE_MAX_INJ;}
          if(injector2StartAngle < 0) {injector2StartAngle += CRANK_ANGLE_MAX_INJ;}
          break;
        //3 cylinders
        case 3:
          injector2StartAngle = (configPage1.inj2Ang + channel2InjDegrees - ( PWdivTimerPerDegree ));
          if(injector2StartAngle > CRANK_ANGLE_MAX_INJ) {injector2StartAngle -= CRANK_ANGLE_MAX_INJ;}
          if(injector2StartAngle < 0) {injector2StartAngle += CRANK_ANGLE_MAX_INJ;}

          injector3StartAngle = (configPage1.inj3Ang + channel3InjDegrees - ( PWdivTimerPerDegree ));
          if(injector3StartAngle > CRANK_ANGLE_MAX_INJ) {injector3StartAngle -= CRANK_ANGLE_MAX_INJ;}
          if(injector3StartAngle < 0) {injector3StartAngle += CRANK_ANGLE_MAX_INJ;}
          break;
        //4 cylinders
        case 4:
          injector2StartAngle = (configPage1.inj2Ang + channel2InjDegrees - ( PWdivTimerPerDegree ));
          if(injector2StartAngle > CRANK_ANGLE_MAX_INJ) {injector2StartAngle -= CRANK_ANGLE_MAX_INJ;}
          if(injector2StartAngle < 0) {injector2StartAngle += CRANK_ANGLE_MAX_INJ;}

          if(configPage1.injLayout == INJ_SEQUENTIAL)
          {
            injector3StartAngle = (configPage1.inj3Ang + channel3InjDegrees - ( PWdivTimerPerDegree ));
            if(injector3StartAngle > CRANK_ANGLE_MAX_INJ) {injector3StartAngle -= CRANK_ANGLE_MAX_INJ;}
            if(injector3StartAngle < 0) {injector3StartAngle += CRANK_ANGLE_MAX_INJ;}

            injector4StartAngle = (configPage1.inj4Ang + channel4InjDegrees - ( PWdivTimerPerDegree ));
            if(injector4StartAngle > CRANK_ANGLE_MAX_INJ) {injector4StartAngle -= CRANK_ANGLE_MAX_INJ;}
            if(injector4StartAngle < 0) {injector4StartAngle += CRANK_ANGLE_MAX_INJ;}

            if(configPage3.fuelTrimEnabled)
            {
              unsigned long pw1percent = 100 + (byte)get3DTableValue(&trim1Table, currentStatus.MAP, currentStatus.RPM) - OFFSET_FUELTRIM;
              unsigned long pw2percent = 100 + (byte)get3DTableValue(&trim2Table, currentStatus.MAP, currentStatus.RPM) - OFFSET_FUELTRIM;
              unsigned long pw3percent = 100 + (byte)get3DTableValue(&trim3Table, currentStatus.MAP, currentStatus.RPM) - OFFSET_FUELTRIM;
              unsigned long pw4percent = 100 + (byte)get3DTableValue(&trim4Table, currentStatus.MAP, currentStatus.RPM) - OFFSET_FUELTRIM;

              if (pw1percent != 100) { currentStatus.PW1 = (pw1percent * currentStatus.PW1) / 100; }
              if (pw2percent != 100) { currentStatus.PW2 = (pw2percent * currentStatus.PW2) / 100; }
              if (pw3percent != 100) { currentStatus.PW3 = (pw3percent * currentStatus.PW3) / 100; }
              if (pw4percent != 100) { currentStatus.PW4 = (pw4percent * currentStatus.PW4) / 100; }
            }
          }
          break;
        //5 cylinders
        case 5:
          injector2StartAngle = (configPage1.inj2Ang + channel2InjDegrees - ( PWdivTimerPerDegree ));
          if(injector2StartAngle > CRANK_ANGLE_MAX_INJ) {injector2StartAngle -= CRANK_ANGLE_MAX_INJ;}
          injector3StartAngle = (configPage1.inj3Ang + channel3InjDegrees - ( PWdivTimerPerDegree ));
          if(injector3StartAngle > CRANK_ANGLE_MAX_INJ) {injector3StartAngle -= CRANK_ANGLE_MAX_INJ;}
          injector4StartAngle = (configPage1.inj4Ang + channel4InjDegrees - ( PWdivTimerPerDegree ));
          if(injector4StartAngle > CRANK_ANGLE_MAX_INJ) {injector4StartAngle -= CRANK_ANGLE_MAX_INJ;}
          injector5StartAngle = (configPage1.inj1Ang + channel5InjDegrees - ( PWdivTimerPerDegree ));
          if(injector5StartAngle > CRANK_ANGLE_MAX_INJ) {injector5StartAngle -= CRANK_ANGLE_MAX_INJ;}
          break;
        //6 cylinders
        case 6:
          injector2StartAngle = (configPage1.inj2Ang + channel2InjDegrees - ( PWdivTimerPerDegree ));
          if(injector2StartAngle > CRANK_ANGLE_MAX_INJ) {injector2StartAngle -= CRANK_ANGLE_MAX_INJ;}
          injector3StartAngle = (configPage1.inj3Ang + channel3InjDegrees - ( PWdivTimerPerDegree ));
          if(injector3StartAngle > CRANK_ANGLE_MAX_INJ) {injector3StartAngle -= CRANK_ANGLE_MAX_INJ;}
          break;
        //8 cylinders
        case 8:
          injector2StartAngle = (configPage1.inj2Ang + channel2InjDegrees - ( PWdivTimerPerDegree ));
          if(injector2StartAngle > CRANK_ANGLE_MAX_INJ) {injector2StartAngle -= CRANK_ANGLE_MAX_INJ;}
          injector3StartAngle = (configPage1.inj3Ang + channel3InjDegrees - ( PWdivTimerPerDegree ));
          if(injector3StartAngle > CRANK_ANGLE_MAX_INJ) {injector3StartAngle -= CRANK_ANGLE_MAX_INJ;}
          injector4StartAngle = (configPage1.inj4Ang + channel4InjDegrees - ( PWdivTimerPerDegree ));
          if(injector4StartAngle > CRANK_ANGLE_MAX_INJ) {injector4StartAngle -= CRANK_ANGLE_MAX_INJ;}
          break;
        //Will hit the default case on 1 cylinder or >8 cylinders. Do nothing in these cases
        default:
          break;
      }

      //***********************************************************************************************
      //| BEGIN IGNITION CALCULATIONS
      BIT_CLEAR(currentStatus.spark, BIT_SPARK_HRDLIM);
      if (currentStatus.RPM > ((unsigned int)(configPage2.HardRevLim) * 100) ) { BIT_SET(currentStatus.spark, BIT_SPARK_HRDLIM); } //Hardcut RPM limit


      //Set dwell
       //Dwell is stored as ms * 10. ie Dwell of 4.3ms would be 43 in configPage2. This number therefore needs to be multiplied by 100 to get dwell in uS
      if ( BIT_CHECK(currentStatus.engine, BIT_ENGINE_CRANK) ) { currentStatus.dwell =  (configPage2.dwellCrank * 100); }
      else { currentStatus.dwell =  (configPage2.dwellRun * 100); }
      currentStatus.dwell = correctionsDwell(currentStatus.dwell);

      int dwellAngle = uSToDegrees(currentStatus.dwell); //Convert the dwell time to dwell angle based on the current engine speed

      //Calculate start angle for each channel
      //1 cylinder (Everyone gets this)
      ignition1EndAngle = CRANK_ANGLE_MAX_IGN - currentStatus.advance;
      ignition1StartAngle = ignition1EndAngle - dwellAngle; // 360 - desired advance angle - number of degrees the dwell will take
      if(ignition1StartAngle < 0) {ignition1StartAngle += CRANK_ANGLE_MAX_IGN;}

      //This test for more cylinders and do the same thing
      switch (configPage1.nCylinders)
      {
        //2 cylinders
        case 2:
          ignition2EndAngle = channel2IgnDegrees + CRANK_ANGLE_MAX_IGN - currentStatus.advance;
          ignition2StartAngle = ignition2EndAngle - dwellAngle;
          if(ignition2StartAngle > CRANK_ANGLE_MAX_IGN) {ignition2StartAngle -= CRANK_ANGLE_MAX_IGN;}
          break;
        //3 cylinders
        case 3:
          ignition2EndAngle = channel2IgnDegrees + CRANK_ANGLE_MAX_IGN - currentStatus.advance;
          ignition2StartAngle = ignition2EndAngle - dwellAngle;
          if(ignition2StartAngle > CRANK_ANGLE_MAX_IGN) {ignition2StartAngle -= CRANK_ANGLE_MAX_IGN;}
          ignition3EndAngle = channel3IgnDegrees + CRANK_ANGLE_MAX_IGN - currentStatus.advance;
          ignition3StartAngle = channel3IgnDegrees + 360 - currentStatus.advance - dwellAngle;
          if(ignition3StartAngle > CRANK_ANGLE_MAX_IGN) {ignition3StartAngle -= CRANK_ANGLE_MAX_IGN;}
          break;
        //4 cylinders
        case 4:
          ignition2EndAngle = channel2IgnDegrees + CRANK_ANGLE_MAX_IGN - currentStatus.advance;
          ignition2StartAngle = ignition2EndAngle - dwellAngle;
          if(ignition2StartAngle > CRANK_ANGLE_MAX_IGN) {ignition2StartAngle -= CRANK_ANGLE_MAX_IGN;}
          if(ignition2StartAngle < 0) {ignition2StartAngle += CRANK_ANGLE_MAX_IGN;}

          if(configPage2.sparkMode == IGN_MODE_SEQUENTIAL)
          {
            ignition3EndAngle = channel3IgnDegrees + CRANK_ANGLE_MAX_IGN - currentStatus.advance;
            ignition3StartAngle = ignition3EndAngle - dwellAngle;
            if(ignition3StartAngle > CRANK_ANGLE_MAX_IGN) {ignition3StartAngle -= CRANK_ANGLE_MAX_IGN;}

            ignition4EndAngle = channel4IgnDegrees + CRANK_ANGLE_MAX_IGN - currentStatus.advance;
            ignition4StartAngle = ignition4EndAngle - dwellAngle;
            if(ignition4StartAngle > CRANK_ANGLE_MAX_IGN) {ignition4StartAngle -= CRANK_ANGLE_MAX_IGN;}
          }
          else if(configPage2.sparkMode == IGN_MODE_ROTARY)
          {
            if(configPage11.rotaryType == ROTARY_IGN_FC)
            {
              byte splitDegrees = 0;
              if (configPage1.algorithm == LOAD_SOURCE_MAP) { splitDegrees = table2D_getValue(&rotarySplitTable, currentStatus.MAP/2); }
              else { splitDegrees = table2D_getValue(&rotarySplitTable, currentStatus.TPS/2); }

              //The trailing angles are set relative to the leading ones
              ignition3EndAngle = ignition1EndAngle + splitDegrees;
              ignition3StartAngle = ignition3EndAngle - dwellAngle;
              if(ignition3StartAngle > CRANK_ANGLE_MAX_IGN) {ignition3StartAngle -= CRANK_ANGLE_MAX_IGN;}
              if(ignition3StartAngle < 0) {ignition3StartAngle += CRANK_ANGLE_MAX_IGN;}

              ignition4EndAngle = ignition2EndAngle + splitDegrees;
              ignition4StartAngle = ignition4EndAngle - dwellAngle;
              if(ignition4StartAngle > CRANK_ANGLE_MAX_IGN) {ignition4StartAngle -= CRANK_ANGLE_MAX_IGN;}
              if(ignition4StartAngle < 0) {ignition4StartAngle += CRANK_ANGLE_MAX_IGN;}
            }
          }
          break;
        //5 cylinders
        case 5:
          ignition2EndAngle = channel2IgnDegrees + CRANK_ANGLE_MAX_IGN - currentStatus.advance;
          ignition2StartAngle = ignition2EndAngle - dwellAngle;
          if(ignition2StartAngle > CRANK_ANGLE_MAX_IGN) {ignition2StartAngle -= CRANK_ANGLE_MAX_IGN;}
          if(ignition2StartAngle < 0) {ignition2StartAngle += CRANK_ANGLE_MAX_IGN;}

          ignition3EndAngle = channel3IgnDegrees + CRANK_ANGLE_MAX_IGN - currentStatus.advance;
          ignition3StartAngle = ignition3EndAngle - dwellAngle;
          if(ignition3StartAngle > CRANK_ANGLE_MAX_IGN) {ignition3StartAngle -= CRANK_ANGLE_MAX_IGN;}

          ignition4EndAngle = channel4IgnDegrees + CRANK_ANGLE_MAX_IGN - currentStatus.advance;
          ignition4StartAngle = ignition4EndAngle - dwellAngle;
          if(ignition4StartAngle > CRANK_ANGLE_MAX_IGN) {ignition4StartAngle -= CRANK_ANGLE_MAX_IGN;}

          ignition5StartAngle = channel5IgnDegrees + CRANK_ANGLE_MAX - currentStatus.advance - dwellAngle;
          if(ignition5StartAngle > CRANK_ANGLE_MAX_IGN) {ignition5StartAngle -= CRANK_ANGLE_MAX_IGN;}

          break;
        //6 cylinders
        case 6:
          ignition2EndAngle = channel2IgnDegrees + CRANK_ANGLE_MAX_IGN - currentStatus.advance;
          ignition2StartAngle = ignition2EndAngle - dwellAngle;
          if(ignition2StartAngle > CRANK_ANGLE_MAX_IGN) {ignition2StartAngle -= CRANK_ANGLE_MAX_IGN;}

          ignition3EndAngle = channel3IgnDegrees + CRANK_ANGLE_MAX_IGN - currentStatus.advance;
          ignition3StartAngle = ignition3EndAngle - dwellAngle;
          if(ignition3StartAngle > CRANK_ANGLE_MAX_IGN) {ignition3StartAngle -= CRANK_ANGLE_MAX_IGN;}
          break;
        //8 cylinders
        case 8:
          ignition2EndAngle = channel2IgnDegrees + CRANK_ANGLE_MAX_IGN - currentStatus.advance;
          ignition2StartAngle = ignition2EndAngle - dwellAngle;
          if(ignition2StartAngle > CRANK_ANGLE_MAX_IGN) {ignition2StartAngle -= CRANK_ANGLE_MAX_IGN;}

          ignition3EndAngle = channel3IgnDegrees + CRANK_ANGLE_MAX_IGN - currentStatus.advance;
          ignition3StartAngle = ignition3EndAngle - dwellAngle;
          if(ignition3StartAngle > CRANK_ANGLE_MAX_IGN) {ignition3StartAngle -= CRANK_ANGLE_MAX_IGN;}

          ignition4EndAngle = channel4IgnDegrees + CRANK_ANGLE_MAX_IGN - currentStatus.advance;
          ignition4StartAngle = ignition4EndAngle - dwellAngle;
          if(ignition4StartAngle > CRANK_ANGLE_MAX_IGN) {ignition4StartAngle -= CRANK_ANGLE_MAX_IGN;}
          break;

        //Will hit the default case on 1 cylinder or >8 cylinders. Do nothing in these cases
        default:
          break;
      }
      //If ignition timing is being tracked per tooth, perform the calcs to get the end teeth
      //This only needs to be run if the advance figure has changed, otherwise the end teeth will still be the same
      if( (configPage1.perToothIgn == true) && (lastAdvance != currentStatus.advance) ) { triggerSetEndTeeth(); }

      //***********************************************************************************************
      //| BEGIN FUEL SCHEDULES
      //Finally calculate the time (uS) until we reach the firing angles and set the schedules
      //We only need to set the shcedule if we're BEFORE the open angle
      //This may potentially be called a number of times as we get closer and closer to the opening time

      //Determine the current crank angle
      int crankAngle = getCrankAngle(timePerDegree);
      if (crankAngle > CRANK_ANGLE_MAX_INJ ) { crankAngle -= 360; }

      if (fuelOn && currentStatus.PW1 > 0 && !BIT_CHECK(currentStatus.squirt, BIT_SQUIRT_BOOSTCUT))
      {
        if ( (injector1StartAngle <= crankAngle) && (fuelSchedule1.Status == RUNNING) ) { injector1StartAngle += CRANK_ANGLE_MAX_INJ; }
        if (injector1StartAngle > crankAngle)
        {
          setFuelSchedule1(
                    ((unsigned long)(injector1StartAngle - crankAngle) * (unsigned long)timePerDegree),
                    (unsigned long)currentStatus.PW1
                    );
        }

        /*-----------------------------------------------------------------------------------------
        | A Note on tempCrankAngle and tempStartAngle:
        |   The use of tempCrankAngle/tempStartAngle is described below. It is then used in the same way for channels 2, 3 and 4 on both injectors and ignition
        |   Essentially, these 2 variables are used to realign the current crank angle and the desired start angle around 0 degrees for the given cylinder/output
        |   Eg: If cylinder 2 TDC is 180 degrees after cylinder 1 (Eg a standard 4 cylidner engine), then tempCrankAngle is 180* less than the current crank angle and
        |       tempStartAngle is the desired open time less 180*. Thus the cylinder is being treated relative to its own TDC, regardless of its offset
        |
        |   This is done to avoid problems with very short of very long times until tempStartAngle.
        |   This will very likely need to be rewritten when sequential is enabled
        |------------------------------------------------------------------------------------------
        */
        if(channel2InjEnabled)
        {
          tempCrankAngle = crankAngle - channel2InjDegrees;
          if( tempCrankAngle < 0) { tempCrankAngle += CRANK_ANGLE_MAX_INJ; }
          tempStartAngle = injector2StartAngle - channel2InjDegrees;
          if ( tempStartAngle < 0) { tempStartAngle += CRANK_ANGLE_MAX_INJ; }
          if ( (tempStartAngle <= tempCrankAngle) && (fuelSchedule2.Status == RUNNING) ) { tempStartAngle += CRANK_ANGLE_MAX_INJ; }
          if ( tempStartAngle > tempCrankAngle )
          {
            setFuelSchedule2(
                      ((unsigned long)(tempStartAngle - tempCrankAngle) * (unsigned long)timePerDegree),
                      (unsigned long)currentStatus.PW2
                      );
          }
        }

        if(channel3InjEnabled)
        {
          tempCrankAngle = crankAngle - channel3InjDegrees;
          if( tempCrankAngle < 0) { tempCrankAngle += CRANK_ANGLE_MAX_INJ; }
          tempStartAngle = injector3StartAngle - channel3InjDegrees;
          if ( tempStartAngle < 0) { tempStartAngle += CRANK_ANGLE_MAX_INJ; }
          if ( (tempStartAngle <= tempCrankAngle) && (fuelSchedule3.Status == RUNNING) ) { tempStartAngle += CRANK_ANGLE_MAX_INJ; }
          if ( tempStartAngle > tempCrankAngle )
          {
            setFuelSchedule3(
                      ((unsigned long)(tempStartAngle - tempCrankAngle) * (unsigned long)timePerDegree),
                      (unsigned long)currentStatus.PW3
                      );
          }
        }

        if(channel4InjEnabled)
        {
          tempCrankAngle = crankAngle - channel4InjDegrees;
          if( tempCrankAngle < 0) { tempCrankAngle += CRANK_ANGLE_MAX_INJ; }
          tempStartAngle = injector4StartAngle - channel4InjDegrees;
          if ( tempStartAngle < 0) { tempStartAngle += CRANK_ANGLE_MAX_INJ; }
          if ( (tempStartAngle <= tempCrankAngle) && (fuelSchedule4.Status == RUNNING) ) { tempStartAngle += CRANK_ANGLE_MAX_INJ; }
          if ( tempStartAngle > tempCrankAngle )
          {
            setFuelSchedule4(
                      ((unsigned long)(tempStartAngle - tempCrankAngle) * (unsigned long)timePerDegree),
                      (unsigned long)currentStatus.PW4
                      );
          }
        }

        if(channel5InjEnabled)
        {
          tempCrankAngle = crankAngle - channel5InjDegrees;
          if( tempCrankAngle < 0) { tempCrankAngle += CRANK_ANGLE_MAX_INJ; }
          tempStartAngle = injector5StartAngle - channel5InjDegrees;
          if ( tempStartAngle < 0) { tempStartAngle += CRANK_ANGLE_MAX_INJ; }
          if (tempStartAngle <= tempCrankAngle && fuelSchedule5.schedulesSet == 0) { tempStartAngle += CRANK_ANGLE_MAX_INJ; }
          if ( tempStartAngle > tempCrankAngle )
          {
            //Note the hacky use of fuel schedule 3 below
            /*
            setFuelSchedule3(openInjector3and5,
                      ((unsigned long)(tempStartAngle - tempCrankAngle) * (unsigned long)timePerDegree),
                      (unsigned long)currentStatus.PW1,
                      closeInjector3and5
                    );*/
            setFuelSchedule3(
                      ((unsigned long)(tempStartAngle - tempCrankAngle) * (unsigned long)timePerDegree),
                      (unsigned long)currentStatus.PW1
                      );
          }
        }
      }
      //***********************************************************************************************
      //| BEGIN IGNITION SCHEDULES
      //Likewise for the ignition

      //fixedCrankingOverride is used to extend the dwell during cranking so that the decoder can trigger the spark upon seeing a certain tooth. Currently only available on the basic distributor and 4g63 decoders.
      if ( configPage2.ignCranklock && BIT_CHECK(currentStatus.engine, BIT_ENGINE_CRANK)) { fixedCrankingOverride = currentStatus.dwell * 3; }
      else { fixedCrankingOverride = 0; }

      //Perform an initial check to see if the ignition is turned on (Ignition only turns on after a preset number of cranking revolutions and:
      //Check for hard cut rev limit (If we're above the hardcut limit, we simply don't set a spark schedule)
      if(ignitionOn && !currentStatus.launchingHard && !BIT_CHECK(currentStatus.spark, BIT_SPARK_BOOSTCUT) && !BIT_CHECK(currentStatus.spark, BIT_SPARK_HRDLIM) && !currentStatus.flatShiftingHard)
      {

        //Refresh the current crank angle info
        //ignition1StartAngle = 335;
        crankAngle = getCrankAngle(timePerDegree); //Refresh with the latest crank angle
        if (crankAngle > CRANK_ANGLE_MAX_IGN ) { crankAngle -= 360; }

        if (ignition1StartAngle > crankAngle)
        {
            /*
            long some_time = ((unsigned long)(ignition1StartAngle - crankAngle) * (unsigned long)timePerDegree);
            long newRPM = (long)(some_time * currentStatus.rpmDOT) / 1000000L;
            newRPM = currentStatus.RPM + (newRPM/2);
            unsigned long timePerDegree_1 = ldiv( 166666L, newRPM).quot;
            unsigned long timeout = (unsigned long)(ignition1StartAngle - crankAngle) * 282UL;
            */
            setIgnitionSchedule1(ign1StartFunction,
                      //((unsigned long)(ignition1StartAngle - crankAngle) * (unsigned long)timePerDegree),
                      degreesToUS((ignition1StartAngle - crankAngle)),
                      currentStatus.dwell + fixedCrankingOverride, //((unsigned long)((unsigned long)currentStatus.dwell* currentStatus.RPM) / newRPM) + fixedCrankingOverride,
                      ign1EndFunction
                      );
        }

        tempCrankAngle = crankAngle - channel2IgnDegrees;
        if( tempCrankAngle < 0) { tempCrankAngle += CRANK_ANGLE_MAX_IGN; }
        tempStartAngle = ignition2StartAngle - channel2IgnDegrees;
        if ( tempStartAngle < 0) { tempStartAngle += CRANK_ANGLE_MAX_IGN; }
        {
            unsigned long ignition2StartTime = 0;
            if(tempStartAngle > tempCrankAngle) { ignition2StartTime = degreesToUS((tempStartAngle - tempCrankAngle)); }
            //else if (tempStartAngle < tempCrankAngle) { ignition2StartTime = ((long)(360 - tempCrankAngle + tempStartAngle) * (long)timePerDegree); }
            else { ignition2StartTime = 0; }

            if(ignition2StartTime > 0) {
            setIgnitionSchedule2(ign2StartFunction,
                      ignition2StartTime,
                      currentStatus.dwell + fixedCrankingOverride,
                      ign2EndFunction
                      );
            }
        }

        tempCrankAngle = crankAngle - channel3IgnDegrees;
        if( tempCrankAngle < 0) { tempCrankAngle += CRANK_ANGLE_MAX_IGN; }
        tempStartAngle = ignition3StartAngle - channel3IgnDegrees;
        if ( tempStartAngle < 0) { tempStartAngle += CRANK_ANGLE_MAX_IGN; }
        //if (tempStartAngle > tempCrankAngle)
        {
            long ignition3StartTime = 0;
            if(tempStartAngle > tempCrankAngle) { ignition3StartTime = degreesToUS((tempStartAngle - tempCrankAngle)); }
            //else if (tempStartAngle < tempCrankAngle) { ignition4StartTime = ((long)(360 - tempCrankAngle + tempStartAngle) * (long)timePerDegree); }
            else { ignition3StartTime = 0; }

            if(ignition3StartTime > 0) {
            setIgnitionSchedule3(ign3StartFunction,
                      ignition3StartTime,
                      currentStatus.dwell + fixedCrankingOverride,
                      ign3EndFunction
                      );
            }
        }

        tempCrankAngle = crankAngle - channel4IgnDegrees;
        if( tempCrankAngle < 0) { tempCrankAngle += CRANK_ANGLE_MAX_IGN; }
        tempStartAngle = ignition4StartAngle - channel4IgnDegrees;
        if ( tempStartAngle < 0) { tempStartAngle += CRANK_ANGLE_MAX_IGN; }
        //if (tempStartAngle > tempCrankAngle)
        {

            long ignition4StartTime = 0;
            if(tempStartAngle > tempCrankAngle) { ignition4StartTime = degreesToUS((tempStartAngle - tempCrankAngle)); }
            //else if (tempStartAngle < tempCrankAngle) { ignition4StartTime = ((long)(360 - tempCrankAngle + tempStartAngle) * (long)timePerDegree); }
            else { ignition4StartTime = 0; }

            if(ignition4StartTime > 0) {
            setIgnitionSchedule4(ign4StartFunction,
                      ignition4StartTime,
                      currentStatus.dwell + fixedCrankingOverride,
                      ign4EndFunction
                      );
            }
        }

        tempCrankAngle = crankAngle - channel5IgnDegrees;
        if( tempCrankAngle < 0) { tempCrankAngle += CRANK_ANGLE_MAX_IGN; }
        tempStartAngle = ignition5StartAngle - channel5IgnDegrees;
        if ( tempStartAngle < 0) { tempStartAngle += CRANK_ANGLE_MAX_IGN; }
        //if (tempStartAngle > tempCrankAngle)
        {

            long ignition5StartTime = 0;
            if(tempStartAngle > tempCrankAngle) { ignition5StartTime = degreesToUS((tempStartAngle - tempCrankAngle)); }
            //else if (tempStartAngle < tempCrankAngle) { ignition4StartTime = ((long)(360 - tempCrankAngle + tempStartAngle) * (long)timePerDegree); }
            else { ignition5StartTime = 0; }

            if(ignition5StartTime > 0) {
            setIgnitionSchedule5(ign5StartFunction,
                      ignition5StartTime,
                      currentStatus.dwell + fixedCrankingOverride,
                      ign5EndFunction
                      );
            }
        }
      } //Ignition schedules on
    } //Has sync and RPM
} //loop()
<|MERGE_RESOLUTION|>--- conflicted
+++ resolved
@@ -1,1464 +1,1431 @@
-/*
-Speeduino - Simple engine management for the Arduino Mega 2560 platform
-Copyright (C) Josh Stewart
-
-This program is free software; you can redistribute it and/or
-modify it under the terms of the GNU General Public License
-as published by the Free Software Foundation; either version 2
-of the License, or (at your option) any later version.
-
-This program is distributed in the hope that it will be useful,la
-but WITHOUT ANY WARRANTY; without even the implied warranty of
-MERCHANTABILITY or FITNESS FOR A PARTICULAR PURPOSE.  See the
-GNU General Public License for more details.
-
-You should have received a copy of the GNU General Public License
-along with this program; if not, write to the Free Software
-Foundation, Inc., 51 Franklin Street, Fifth Floor, Boston, MA  02110-1301, USA.
-*/
-
-//**************************************************************************************************
-// Config section
-#define engineSquirtsPerCycle 2 //Would be 1 for a 2 stroke
-//**************************************************************************************************
-
-//https://developer.mbed.org/handbook/C-Data-Types
-#include <stdint.h>
-//************************************************
-#include "globals.h"
-#include "utils.h"
-#include "table.h"
-#include "scheduler.h"
-#include "comms.h"
-#include "cancomms.h"
-#include "maths.h"
-#include "corrections.h"
-#include "timers.h"
-//#include "display.h"
-#include "decoders.h"
-#include "idle.h"
-#include "auxiliaries.h"
-#include "sensors.h"
-#include "src/PID_v1/PID_v1.h"
-//#include "src/DigitalWriteFast/digitalWriteFast.h"
-#include "errors.h"
-#include "storage.h"
-#include "scheduledIO.h"
-#include <EEPROM.h>
-#if defined (CORE_TEENSY)
-#include <FlexCAN.h>
-#endif
-
-struct config1 configPage1;
-struct config2 configPage2;
-struct config3 configPage3;
-struct config4 configPage4;
-struct config10 configPage10;
-struct config11 configPage11;
-
-int req_fuel_uS, inj_opentime_uS;
-
-bool ignitionOn = false; //The current state of the ignition system
-bool fuelOn = false; //The current state of the ignition system
-bool fuelPumpOn = false; //The current status of the fuel pump
-
-void (*trigger)(); //Pointer for the trigger function (Gets pointed to the relevant decoder)
-void (*triggerSecondary)(); //Pointer for the secondary trigger function (Gets pointed to the relevant decoder)
-uint16_t (*getRPM)(); //Pointer to the getRPM function (Gets pointed to the relevant decoder)
-int (*getCrankAngle)(int); //Pointer to the getCrank Angle function (Gets pointed to the relevant decoder)
-void (*triggerSetEndTeeth)(); //Pointer to the triggerSetEndTeeth function of each decoder
-
-byte cltCalibrationTable[CALIBRATION_TABLE_SIZE];
-byte iatCalibrationTable[CALIBRATION_TABLE_SIZE];
-byte o2CalibrationTable[CALIBRATION_TABLE_SIZE];
-
-//These variables are used for tracking the number of running sensors values that appear to be errors. Once a threshold is reached, the sensor reading will go to default value and assume the sensor is faulty
-byte mapErrorCount = 0;
-byte iatErrorCount = 0;
-byte cltErrorCount = 0;
-
-unsigned long counter;
-unsigned long currentLoopTime; //The time the current loop started (uS)
-unsigned long previousLoopTime; //The time the previous loop started (uS)
-
-int CRANK_ANGLE_MAX = 720;
-int CRANK_ANGLE_MAX_IGN = 360;
-int CRANK_ANGLE_MAX_INJ = 360; // The number of crank degrees that the system track over. 360 for wasted / timed batch and 720 for sequential
-
-static byte coilHIGH = HIGH;
-static byte coilLOW = LOW;
-static byte fanHIGH = HIGH;             // Used to invert the cooling fan output
-static byte fanLOW = LOW;               // Used to invert the cooling fan output
-
-volatile uint16_t mainLoopCount;
-byte deltaToothCount = 0; //The last tooth that was used with the deltaV calc
-int rpmDelta;
-byte ignitionCount;
-uint16_t fixedCrankingOverride = 0;
-int16_t lastAdvance; //Stores the previous advance figure to track changes.
-bool clutchTrigger;
-bool previousClutchTrigger;
-
-unsigned long secCounter; //The next time to incremen 'runSecs' counter.
-int channel1IgnDegrees; //The number of crank degrees until cylinder 1 is at TDC (This is obviously 0 for virtually ALL engines, but there's some weird ones)
-int channel2IgnDegrees; //The number of crank degrees until cylinder 2 (and 5/6/7/8) is at TDC
-int channel3IgnDegrees; //The number of crank degrees until cylinder 3 (and 5/6/7/8) is at TDC
-int channel4IgnDegrees; //The number of crank degrees until cylinder 4 (and 5/6/7/8) is at TDC
-int channel5IgnDegrees; //The number of crank degrees until cylinder 5 is at TDC
-int channel1InjDegrees; //The number of crank degrees until cylinder 1 is at TDC (This is obviously 0 for virtually ALL engines, but there's some weird ones)
-int channel2InjDegrees; //The number of crank degrees until cylinder 2 (and 5/6/7/8) is at TDC
-int channel3InjDegrees; //The number of crank degrees until cylinder 3 (and 5/6/7/8) is at TDC
-int channel4InjDegrees; //The number of crank degrees until cylinder 4 (and 5/6/7/8) is at TDC
-int channel5InjDegrees; //The number of crank degrees until cylinder 5 is at TDC
-
-//These are the functions the get called to begin and end the ignition coil charging. They are required for the various spark output modes
-void (*ign1StartFunction)();
-void (*ign1EndFunction)();
-void (*ign2StartFunction)();
-void (*ign2EndFunction)();
-void (*ign3StartFunction)();
-void (*ign3EndFunction)();
-void (*ign4StartFunction)();
-void (*ign4EndFunction)();
-void (*ign5StartFunction)();
-void (*ign5EndFunction)();
-
-int timePerDegree;
-byte degreesPerLoop; //The number of crank degrees that pass for each mainloop of the program
-volatile bool fpPrimed = false; //Tracks whether or not the fuel pump priming has been completed yet
-bool initialisationComplete = false; //Tracks whether the setup() functino has run completely
-
-void setup()
-{
-  digitalWrite(LED_BUILTIN, LOW);
-  //Setup the dummy fuel and ignition tables
-  //dummyFuelTable(&fuelTable);
-  //dummyIgnitionTable(&ignitionTable);
-  table3D_setSize(&fuelTable, 16);
-  table3D_setSize(&ignitionTable, 16);
-  table3D_setSize(&afrTable, 16);
-  table3D_setSize(&boostTable, 8);
-  table3D_setSize(&vvtTable, 8);
-  table3D_setSize(&trim1Table, 6);
-  table3D_setSize(&trim2Table, 6);
-  table3D_setSize(&trim3Table, 6);
-  table3D_setSize(&trim4Table, 6);
-
-  #if defined(CORE_STM32)
-    EEPROM.init();
-  #endif
-  loadConfig();
-  doUpdates(); //Check if any data items need updating (Occurs ith firmware updates)
-
-  Serial.begin(115200);
-#if defined(__AVR_ATmega1280__) || defined(__AVR_ATmega2560__) //ATmega2561 does not have Serial3
-  if (configPage10.enable_canbus == 1) { CANSerial.begin(115200); }
-#elif defined(CORE_STM32)
-  if (configPage10.enable_canbus == 1) { CANSerial.begin(115200); }
-  else if (configPage10.enable_canbus == 2)
-  {
-    //enable local can interface
-  }
-#elif defined(CORE_TEENSY)
-  if (configPage10.enable_canbus == 1) { CANSerial.begin(115200); }
-  else if (configPage10.enable_canbus == 2)
-  {
-    //Teensy onboard CAN not used currently
-    //enable local can interface
-    //setup can interface to 250k
-    //FlexCAN CANbus0(2500000, 0);
-    //static CAN_message_t txmsg,rxmsg;
-    //CANbus0.begin();
-  }
-#endif
-
-  //Repoint the 2D table structs to the config pages that were just loaded
-  taeTable.valueSize = SIZE_BYTE; //Set this table to use byte values
-  taeTable.xSize = 4;
-  taeTable.values = configPage2.taeValues;
-  taeTable.axisX = configPage2.taeBins;
-  WUETable.valueSize = SIZE_BYTE; //Set this table to use byte values
-  WUETable.xSize = 10;
-  WUETable.values = configPage1.wueValues;
-  WUETable.axisX = configPage2.wueBins;
-  crankingEnrichTable.valueSize = SIZE_BYTE;
-  crankingEnrichTable.xSize = 4;
-  crankingEnrichTable.values = configPage11.crankingEnrichValues;
-  crankingEnrichTable.axisX = configPage11.crankingEnrichBins;
-
-  dwellVCorrectionTable.valueSize = SIZE_BYTE;
-  dwellVCorrectionTable.xSize = 6;
-  dwellVCorrectionTable.values = configPage2.dwellCorrectionValues;
-  dwellVCorrectionTable.axisX = configPage3.voltageCorrectionBins;
-  injectorVCorrectionTable.valueSize = SIZE_BYTE;
-  injectorVCorrectionTable.xSize = 6;
-  injectorVCorrectionTable.values = configPage3.injVoltageCorrectionValues;
-  injectorVCorrectionTable.axisX = configPage3.voltageCorrectionBins;
-  IATDensityCorrectionTable.valueSize = SIZE_BYTE;
-  IATDensityCorrectionTable.xSize = 9;
-  IATDensityCorrectionTable.values = configPage3.airDenRates;
-  IATDensityCorrectionTable.axisX = configPage3.airDenBins;
-  IATRetardTable.valueSize = SIZE_BYTE;
-  IATRetardTable.xSize = 6;
-  IATRetardTable.values = configPage2.iatRetValues;
-  IATRetardTable.axisX = configPage2.iatRetBins;
-  rotarySplitTable.valueSize = SIZE_BYTE;
-  rotarySplitTable.xSize = 8;
-  rotarySplitTable.values = configPage11.rotarySplitValues;
-  rotarySplitTable.axisX = configPage11.rotarySplitBins;
-
-  //Setup the calibration tables
-  loadCalibration();
-
-  //Set the pin mappings
-  if(configPage1.pinMapping > BOARD_NR_GPIO_PINS)
-  {
-    //First time running on this board
-    setPinMapping(3); //Force board to v0.4
-    configPage1.flexEnabled = false; //Have to disable flex. If this isn't done and the wrong flex pin is interrupt attached below, system can hang.
-  }
-  else { setPinMapping(configPage1.pinMapping); }
-
-  //Need to check early on whether the coil charging is inverted. If this is not set straight away it can cause an unwanted spark at bootup
-  if(configPage2.IgInv == 1) { coilHIGH = LOW, coilLOW = HIGH; }
-  else { coilHIGH = HIGH, coilLOW = LOW; }
-  endCoil1Charge();
-  endCoil2Charge();
-  endCoil3Charge();
-  endCoil4Charge();
-  endCoil5Charge();
-
-  //Similar for injectors, make sure they're turned off
-  closeInjector1();
-  closeInjector2();
-  closeInjector3();
-  closeInjector4();
-  closeInjector5();
-
-  //Set the tacho output default state
-  digitalWrite(pinTachOut, HIGH);
-
-  //Perform all initialisations
-  initialiseSchedulers();
-  initialiseTimers();
-  //initialiseDisplay();
-  initialiseIdle();
-  initialiseFan();
-  initialiseAuxPWM();
-  initialiseCorrections();
-  initialiseADC();
-
-  //Lookup the current MAP reading for barometric pressure
-  instanteneousMAPReading();
-  //barometric reading can be taken from either an external sensor if enabled, or simply by using the initial MAP value
-  if ( configPage3.useExtBaro != 0 )
-  {
-    readBaro();
-    EEPROM.update(EEPROM_LAST_BARO, currentStatus.baro);
-  }
-  else
-  {
-    /*
-     * The highest sea-level pressure on Earth occurs in Siberia, where the Siberian High often attains a sea-level pressure above 105 kPa;
-     * with record highs close to 108.5 kPa.
-     * The lowest measurable sea-level pressure is found at the centers of tropical cyclones and tornadoes, with a record low of 87 kPa;
-     */
-    if ((currentStatus.MAP >= BARO_MIN) && (currentStatus.MAP <= BARO_MAX)) //Check if engine isn't running
-    {
-      currentStatus.baro = currentStatus.MAP;
-      EEPROM.update(EEPROM_LAST_BARO, currentStatus.baro);
-    }
-    else
-    {
-      //Attempt to use the last known good baro reading from EEPROM
-      if ((EEPROM.read(EEPROM_LAST_BARO) >= BARO_MIN) && (EEPROM.read(EEPROM_LAST_BARO) <= BARO_MAX)) //Make sure it's not invalid (Possible on first run etc)
-      { currentStatus.baro = EEPROM.read(EEPROM_LAST_BARO); } //last baro correction
-      else { currentStatus.baro = 100; } //Final fall back position.
-    }
-  }
-
-  //Check whether the flex sensor is enabled and if so, attach an interupt for it
-  if(configPage1.flexEnabled)
-  {
-    attachInterrupt(digitalPinToInterrupt(pinFlex), flexPulse, RISING);
-    currentStatus.ethanolPct = 0;
-  }
-
-  //Once the configs have been loaded, a number of one time calculations can be completed
-  req_fuel_uS = configPage1.reqFuel * 100; //Convert to uS and an int. This is the only variable to be used in calculations
-  inj_opentime_uS = configPage1.injOpen * 100; //Injector open time. Comes through as ms*10 (Eg 15.5ms = 155).
-
-  //Begin the main crank trigger interrupt pin setup
-  //The interrupt numbering is a bit odd - See here for reference: http://arduino.cc/en/Reference/AttachInterrupt
-  //These assignments are based on the Arduino Mega AND VARY BETWEEN BOARDS. Please confirm the board you are using and update acordingly.
-  currentStatus.RPM = 0;
-  currentStatus.hasSync = false;
-  currentStatus.runSecs = 0;
-  currentStatus.secl = 0;
-  currentStatus.startRevolutions = 0;
-  currentStatus.flatShiftingHard = false;
-  currentStatus.launchingHard = false;
-  currentStatus.crankRPM = ((unsigned int)configPage2.crankRPM * 100); //Crank RPM limit (Saves us calculating this over and over again. It's updated once per second in timers.ino)
-  triggerFilterTime = 0; //Trigger filter time is the shortest possible time (in uS) that there can be between crank teeth (ie at max RPM). Any pulses that occur faster than this time will be disgarded as noise. This is simply a default value, the actual values are set in the setup() functinos of each decoder
-
-  noInterrupts();
-  initialiseTriggers();
-
-  //End crank triger interrupt attachment
-  req_fuel_uS = req_fuel_uS / engineSquirtsPerCycle; //The req_fuel calculation above gives the total required fuel (At VE 100%) in the full cycle. If we're doing more than 1 squirt per cycle then we need to split the amount accordingly. (Note that in a non-sequential 4-stroke setup you cannot have less than 2 squirts as you cannot determine the stroke to make the single squirt on)
-
-  //Initial values for loop times
-  previousLoopTime = 0;
-  currentLoopTime = micros();
-
-  mainLoopCount = 0;
-  ignitionCount = 0;
-
-  //Calculate the number of degrees between cylinders
-  switch (configPage1.nCylinders) {
-    case 1:
-      channel1IgnDegrees = 0;
-      channel1InjDegrees = 0;
-
-      channel1InjEnabled = true;
-      break;
-
-    case 2:
-      channel1IgnDegrees = 0;
-
-      if (configPage1.engineType == EVEN_FIRE )
-      {
-        channel2IgnDegrees = 180;
-      }
-      else { channel2IgnDegrees = configPage1.oddfire2; }
-
-      //For alternating injection, the squirt occurs at different times for each channel
-      if(configPage1.injLayout == INJ_SEMISEQUENTIAL)
-      {
-        channel1InjDegrees = 0;
-        channel2InjDegrees = channel2IgnDegrees; //Set to the same as the ignition degrees (Means there's no need for another if to check for oddfire)
-      }
-      if (!configPage1.injTiming) { channel1InjDegrees = channel2InjDegrees = 0; } //For simultaneous, all squirts happen at the same time
-
-      channel1InjEnabled = true;
-      channel2InjEnabled = true;
-      break;
-
-    case 3:
-      channel1IgnDegrees = 0;
-
-      if (configPage1.engineType == EVEN_FIRE )
-      {
-        if(configPage2.sparkMode == IGN_MODE_SEQUENTIAL)
-        {
-          channel2IgnDegrees = 240;
-          channel3IgnDegrees = 480;
-
-          CRANK_ANGLE_MAX_IGN = 720;
-        }
-        else
-        {
-          channel2IgnDegrees = 120;
-          channel3IgnDegrees = 240;
-        }
-      }
-      else
-      {
-        channel2IgnDegrees = configPage1.oddfire2;
-        channel3IgnDegrees = configPage1.oddfire3;
-      }
-
-      //For alternatiing injection, the squirt occurs at different times for each channel
-      if(configPage1.injLayout == INJ_SEMISEQUENTIAL  || configPage1.injLayout == INJ_PAIRED)
-      {
-        channel1InjDegrees = 0;
-        channel2InjDegrees = 120;
-        channel3InjDegrees = 240;
-      }
-      else if (configPage1.injLayout == INJ_SEQUENTIAL)
-      {
-        channel1InjDegrees = 0;
-        channel2InjDegrees = 240;
-        channel3InjDegrees = 480;
-        CRANK_ANGLE_MAX_INJ = 720;
-        req_fuel_uS = req_fuel_uS * 2;
-      }
-      if (!configPage1.injTiming) { channel1InjDegrees = channel2InjDegrees = channel3InjDegrees = 0; } //For simultaneous, all squirts happen at the same time
-
-      channel1InjEnabled = true;
-      channel2InjEnabled = true;
-      channel3InjEnabled = true;
-      break;
-    case 4:
-      channel1IgnDegrees = 0;
-
-      if (configPage1.engineType == EVEN_FIRE )
-      {
-        channel2IgnDegrees = 180;
-
-        if(configPage2.sparkMode == IGN_MODE_SEQUENTIAL)
-        {
-          channel3IgnDegrees = 360;
-          channel4IgnDegrees = 540;
-
-          CRANK_ANGLE_MAX_IGN = 720;
-        }
-      }
-      else
-      {
-        channel2IgnDegrees = configPage1.oddfire2;
-        channel3IgnDegrees = configPage1.oddfire3;
-        channel4IgnDegrees = configPage1.oddfire4;
-      }
-
-      //For alternatiing injection, the squirt occurs at different times for each channel
-      if(configPage1.injLayout == INJ_SEMISEQUENTIAL || configPage1.injLayout == INJ_PAIRED)
-      {
-        channel1InjDegrees = 0;
-        channel2InjDegrees = 180;
-      }
-      else if (configPage1.injLayout == INJ_SEQUENTIAL)
-      {
-        channel1InjDegrees = 0;
-        channel2InjDegrees = 180;
-        channel3InjDegrees = 360;
-        channel4InjDegrees = 540;
-
-        channel3InjEnabled = true;
-        channel4InjEnabled = true;
-
-        CRANK_ANGLE_MAX_INJ = 720;
-        req_fuel_uS = req_fuel_uS * 2;
-      }
-      if (!configPage1.injTiming) { channel1InjDegrees = channel2InjDegrees = 0; } //For simultaneous, all squirts happen at the same time
-
-      channel1InjEnabled = true;
-      channel2InjEnabled = true;
-      break;
-    case 5:
-      channel1IgnDegrees = 0;
-      channel2IgnDegrees = 72;
-      channel3IgnDegrees = 144;
-      channel4IgnDegrees = 216;
-      channel5IgnDegrees = 288;
-
-      if(configPage2.sparkMode == IGN_MODE_SEQUENTIAL)
-      {
-        channel2IgnDegrees = 144;
-        channel3IgnDegrees = 288;
-        channel4IgnDegrees = 432;
-        channel5IgnDegrees = 576;
-
-        CRANK_ANGLE_MAX_IGN = 720;
-      }
-
-      //For alternatiing injection, the squirt occurs at different times for each channel
-      if(configPage1.injLayout == INJ_SEMISEQUENTIAL || configPage1.injLayout == INJ_PAIRED)
-      {
-        channel1InjDegrees = 0;
-        channel2InjDegrees = 72;
-        channel3InjDegrees = 144;
-        channel4InjDegrees = 216;
-        channel5InjDegrees = 288;
-      }
-      else if (configPage1.injLayout == INJ_SEQUENTIAL)
-      {
-        channel1InjDegrees = 0;
-        channel2InjDegrees = 144;
-        channel3InjDegrees = 288;
-        channel4InjDegrees = 432;
-        channel5InjDegrees = 576;
-
-        CRANK_ANGLE_MAX_INJ = 720;
-      }
-      if (!configPage1.injTiming) { channel1InjDegrees = channel2InjDegrees = channel3InjDegrees = channel4InjDegrees = channel5InjDegrees = 0; } //For simultaneous, all squirts happen at the same time
-
-      channel1InjEnabled = true;
-      channel2InjEnabled = true;
-      channel3InjEnabled = false; //this is disabled as injector 5 function calls 3 & 5 together
-      channel4InjEnabled = true;
-      channel5InjEnabled = true;
-      break;
-    case 6:
-      channel1IgnDegrees = 0;
-      channel1InjDegrees = 0;
-      channel2IgnDegrees = 120;
-      channel2InjDegrees = 120;
-      channel3IgnDegrees = 240;
-      channel3InjDegrees = 240;
-
-      if (!configPage1.injTiming) { channel1InjDegrees = channel2InjDegrees = channel3InjDegrees = 0; } //For simultaneous, all squirts happen at the same time
-
-      configPage1.injLayout = 0; //This is a failsafe. We can never run semi-sequential with more than 4 cylinders
-
-      channel1InjEnabled = true;
-      channel2InjEnabled = true;
-      channel3InjEnabled = true;
-      break;
-    case 8:
-      channel1IgnDegrees = channel1InjDegrees = 0;
-      channel2IgnDegrees = channel2InjDegrees = 90;
-      channel3IgnDegrees = channel3InjDegrees = 180;
-      channel4IgnDegrees = channel4InjDegrees = 270;
-
-      if (!configPage1.injTiming)  { channel1InjDegrees = channel2InjDegrees = channel3InjDegrees = channel4InjDegrees = 0; } //For simultaneous, all squirts happen at the same time
-
-      configPage1.injLayout = 0; //This is a failsafe. We can never run semi-sequential with more than 4 cylinders
-
-      channel1InjEnabled = true;
-      channel2InjEnabled = true;
-      channel3InjEnabled = true;
-      channel4InjEnabled = true;
-      break;
-    default: //Handle this better!!!
-      channel1InjDegrees = 0;
-      channel2InjDegrees = 180;
-      break;
-  }
-
-  switch(configPage2.sparkMode)
-  {
-    case IGN_MODE_WASTED:
-      //Wasted Spark (Normal mode)
-      ign1StartFunction = beginCoil1Charge;
-      ign1EndFunction = endCoil1Charge;
-      ign2StartFunction = beginCoil2Charge;
-      ign2EndFunction = endCoil2Charge;
-      ign3StartFunction = beginCoil3Charge;
-      ign3EndFunction = endCoil3Charge;
-      ign4StartFunction = beginCoil4Charge;
-      ign4EndFunction = endCoil4Charge;
-      ign5StartFunction = beginCoil5Charge;
-      ign5EndFunction = endCoil5Charge;
-      break;
-
-    case IGN_MODE_SINGLE:
-      //Single channel mode. All ignition pulses are on channel 1
-      ign1StartFunction = beginCoil1Charge;
-      ign1EndFunction = endCoil1Charge;
-      ign2StartFunction = beginCoil1Charge;
-      ign2EndFunction = endCoil1Charge;
-      ign3StartFunction = beginCoil1Charge;
-      ign3EndFunction = endCoil1Charge;
-      ign4StartFunction = beginCoil1Charge;
-      ign4EndFunction = endCoil1Charge;
-      ign5StartFunction = beginCoil1Charge;
-      ign5EndFunction = endCoil1Charge;
-      break;
-
-    case IGN_MODE_WASTEDCOP:
-      //Wasted COP mode. Ignition channels 1&3 and 2&4 are paired together
-      //This is not a valid mode for >4 cylinders
-      if( configPage1.nCylinders <= 4 )
-      {
-        ign1StartFunction = beginCoil1and3Charge;
-        ign1EndFunction = endCoil1and3Charge;
-        ign2StartFunction = beginCoil2and4Charge;
-        ign2EndFunction = endCoil2and4Charge;
-
-        ign3StartFunction = nullCallback;
-        ign3EndFunction = nullCallback;
-        ign4StartFunction = nullCallback;
-        ign4EndFunction = nullCallback;
-      }
-      else
-      {
-        //If the person has inadvertantly selected this when running more than 4 cylinders, just use standard Wasted spark mode
-        ign1StartFunction = beginCoil1Charge;
-        ign1EndFunction = endCoil1Charge;
-        ign2StartFunction = beginCoil2Charge;
-        ign2EndFunction = endCoil2Charge;
-        ign3StartFunction = beginCoil3Charge;
-        ign3EndFunction = endCoil3Charge;
-        ign4StartFunction = beginCoil4Charge;
-        ign4EndFunction = endCoil4Charge;
-        ign5StartFunction = beginCoil5Charge;
-        ign5EndFunction = endCoil5Charge;
-      }
-      break;
-
-    case IGN_MODE_SEQUENTIAL:
-      ign1StartFunction = beginCoil1Charge;
-      ign1EndFunction = endCoil1Charge;
-      ign2StartFunction = beginCoil2Charge;
-      ign2EndFunction = endCoil2Charge;
-      ign3StartFunction = beginCoil3Charge;
-      ign3EndFunction = endCoil3Charge;
-      ign4StartFunction = beginCoil4Charge;
-      ign4EndFunction = endCoil4Charge;
-      ign5StartFunction = beginCoil5Charge;
-      ign5EndFunction = endCoil5Charge;
-      break;
-
-    case IGN_MODE_ROTARY:
-      if(configPage11.rotaryType == ROTARY_IGN_FC)
-      {
-        ign1StartFunction = beginCoil1Charge;
-        ign1EndFunction = endCoil1Charge;
-        ign2StartFunction = beginCoil1Charge;
-        ign2EndFunction = endCoil1Charge;
-
-        ign3StartFunction = beginTrailingCoilCharge;
-        ign3EndFunction = endTrailingCoilCharge1;
-        ign4StartFunction = beginTrailingCoilCharge;
-        ign4EndFunction = endTrailingCoilCharge2;
-      }
-      break;
-
-
-
-    default:
-      //Wasted spark (Shouldn't ever happen anyway)
-      ign1StartFunction = beginCoil1Charge;
-      ign1EndFunction = endCoil1Charge;
-      ign2StartFunction = beginCoil2Charge;
-      ign2EndFunction = endCoil2Charge;
-      ign3StartFunction = beginCoil3Charge;
-      ign3EndFunction = endCoil3Charge;
-      ign4StartFunction = beginCoil4Charge;
-      ign4EndFunction = endCoil4Charge;
-      ign5StartFunction = beginCoil5Charge;
-      ign5EndFunction = endCoil5Charge;
-      break;
-  }
-
-  //Begin priming the fuel pump. This is turned off in the low resolution, 1s interrupt in timers.ino
-  digitalWrite(pinFuelPump, HIGH);
-  fuelPumpOn = true;
-  interrupts();
-  //Perform the priming pulses. Set these to run at an arbitrary time in the future (100us). The prime pulse value is in ms*10, so need to multiple by 100 to get to uS
-  setFuelSchedule1(100, (unsigned long)(configPage1.primePulse * 100));
-  setFuelSchedule2(100, (unsigned long)(configPage1.primePulse * 100));
-  setFuelSchedule3(100, (unsigned long)(configPage1.primePulse * 100));
-  setFuelSchedule4(100, (unsigned long)(configPage1.primePulse * 100));
-  initialisationComplete = true;
-  digitalWrite(LED_BUILTIN, HIGH);
-}
-
-void loop()
-{
-      mainLoopCount++;
-      LOOP_TIMER = TIMER_mask;
-      //Check for any requets from serial. Serial operations are checked under 2 scenarios:
-      // 1) Every 64 loops (64 Is more than fast enough for TunerStudio). This function is equivalent to ((loopCount % 64) == 1) but is considerably faster due to not using the mod or division operations
-      // 2) If the amount of data in the serial buffer is greater than a set threhold (See globals.h). This is to avoid serial buffer overflow when large amounts of data is being sent
-<<<<<<< HEAD
-      if ( (BIT_CHECK(LOOP_TIMER, BIT_TIMER_15HZ)) or (Serial.available() > SERIAL_BUFFER_THRESHOLD) )
-=======
-      if ( BIT_CHECK(LOOP_TIMER, BIT_TIMER_15HZ) or (Serial.available() > SERIAL_BUFFER_THRESHOLD) )
->>>>>>> 38a89e41
-      {
-        if (Serial.available() > 0)
-        {
-          command();
-        }
-      }
-
-#if defined(__AVR_ATmega1280__) || defined(__AVR_ATmega2560__) //ATmega2561 does not have Serial3
-      //if serial3 interface is enabled then check for serial3 requests.
-      if (configPage10.enable_canbus == 1)
-          {
-<<<<<<< HEAD
-            if ( (BIT_CHECK(LOOP_TIMER, BIT_TIMER_15HZ)) or (CANSerial.available() > SERIAL_BUFFER_THRESHOLD) )
-=======
-            if ( BIT_CHECK(LOOP_TIMER, BIT_TIMER_15HZ) or (CANSerial.available() > SERIAL_BUFFER_THRESHOLD) )
->>>>>>> 38a89e41
-                {
-                  if (CANSerial.available() > 0)
-                    {
-                    canCommand();
-                    }
-                }
-          }
-
-<<<<<<< HEAD
-#elif  defined(CORE_TEENSY) || defined(CORE_STM32)
-      //if can or secondary serial interface is enabled then check for requests.
-      if (configPage10.enable_canbus == 1)  //secondary serial interface enabled
-          {
-            if ( (BIT_CHECK(LOOP_TIMER, BIT_TIMER_15HZ)) or (CANSerial.available() > SERIAL_BUFFER_THRESHOLD) )
-=======
-#elif defined(CORE_STM32)
-      //if can or secondary serial interface is enabled then check for requests.
-      if (configPage10.enable_canbus == 1)  //secondary serial interface enabled
-          {
-            if ( BIT_CHECK(LOOP_TIMER, BIT_TIMER_15HZ) or (CANSerial.available() > SERIAL_BUFFER_THRESHOLD) )
-                {
-                  if (CANSerial.available() > 0)
-                    {
-                    canCommand();
-                    }
-                }
-          }
-      else if (configPage10.enable_canbus == 2) // can module enabled
-          {
-            //check local can module
-          }
-#elif defined(CORE_TEENSY)
-      //if can or secondary serial interface is enabled then check for requests.
-      if (configPage10.enable_canbus == 1)  //secondary serial interface enabled
-          {
-            if ( BIT_CHECK(LOOP_TIMER, BIT_TIMER_15HZ) or (CANSerial.available() > SERIAL_BUFFER_THRESHOLD) )
->>>>>>> 38a89e41
-                {
-                  if (CANSerial.available() > 0)
-                    {
-                    canCommand();
-                    }
-                }
-          }
-      else if (configPage10.enable_canbus == 2) // can module enabled
-          {
-            //check local can module
-            // if ( (BIT_CHECK(LOOP_TIMER, BIT_TIMER_15HZ)) or (CANbus0.available())
-            //    {
-            //      CANbus0.read(rx_msg);
-            //    }
-          }
-#endif
-
-    //Displays currently disabled
-    // if (configPage1.displayType && (mainLoopCount & 255) == 1) { updateDisplay();}
-
-    previousLoopTime = currentLoopTime;
-    currentLoopTime = micros();
-    unsigned long timeToLastTooth = (currentLoopTime - toothLastToothTime);
-    if ( (timeToLastTooth < MAX_STALL_TIME) || (toothLastToothTime > currentLoopTime) ) //Check how long ago the last tooth was seen compared to now. If it was more than half a second ago then the engine is probably stopped. toothLastToothTime can be greater than currentLoopTime if a pulse occurs between getting the lastest time and doing the comparison
-    {
-      currentStatus.RPM = currentStatus.longRPM = getRPM(); //Long RPM is included here
-      FUEL_PUMP_ON();
-      fuelPumpOn = true; //Not sure if this is needed.
-    }
-    else
-    {
-      //We reach here if the time between teeth is too great. This VERY likely means the engine has stopped
-      currentStatus.RPM = 0;
-      currentStatus.PW1 = 0;
-      currentStatus.VE = 0;
-      toothLastToothTime = 0;
-      toothLastSecToothTime = 0;
-      //toothLastMinusOneToothTime = 0;
-      currentStatus.hasSync = false;
-      currentStatus.runSecs = 0; //Reset the counter for number of seconds running.
-      secCounter = 0; //Reset our seconds counter.
-      currentStatus.startRevolutions = 0;
-      toothSystemCount = 0;
-      secondaryToothCount = 0;
-      MAPcurRev = 0;
-      MAPcount = 0;
-      currentStatus.rpmDOT = 0;
-      ignitionOn = false;
-      fuelOn = false;
-      if (fpPrimed) { digitalWrite(pinFuelPump, LOW); } //Turn off the fuel pump, but only if the priming is complete
-      fuelPumpOn = false;
-      disableIdle(); //Turn off the idle PWM
-      BIT_CLEAR(currentStatus.engine, BIT_ENGINE_CRANK); //Clear cranking bit (Can otherwise get stuck 'on' even with 0 rpm)
-      BIT_CLEAR(currentStatus.engine, BIT_ENGINE_WARMUP); //Same as above except for WUE
-
-      //This is a safety check. If for some reason the interrupts have got screwed up (Leading to 0rpm), this resets them.
-      //It can possibly be run much less frequently.
-      initialiseTriggers();
-
-      VVT_PIN_LOW();
-      DISABLE_VVT_TIMER();
-      DISABLE_BOOST_TIMER(); //Turn off timer
-      BOOST_PIN_LOW();
-    }
-
-    //Uncomment the following for testing
-    /*
-    currentStatus.hasSync = true;
-    currentStatus.RPM = 500;
-    */
-
-    //***Perform sensor reads***
-    //-----------------------------------------------------------------------------------------------------
-    readMAP();
-
-<<<<<<< HEAD
-    if (BIT_CHECK(LOOP_TIMER, BIT_TIMER_15HZ)) //Every 32 loops
-=======
-    if ( BIT_CHECK(LOOP_TIMER, BIT_TIMER_15HZ))
->>>>>>> 38a89e41
-    {
-      BIT_CLEAR(TIMER_mask, BIT_TIMER_15HZ);
-      readTPS(); //TPS reading to be performed every 32 loops (any faster and it can upset the TPSdot sampling time)
-
-      //Check for launching/flat shift (clutch) can be done around here too
-      previousClutchTrigger = clutchTrigger;
-      if(configPage3.launchHiLo) { clutchTrigger = digitalRead(pinLaunch); }
-      else { clutchTrigger = !digitalRead(pinLaunch); }
-
-      if(previousClutchTrigger != clutchTrigger) { currentStatus.clutchEngagedRPM = currentStatus.RPM; }
-
-      if (configPage3.launchEnabled && clutchTrigger && (currentStatus.clutchEngagedRPM < ((unsigned int)(configPage3.flatSArm) * 100)) && (currentStatus.RPM > ((unsigned int)(configPage3.lnchHardLim) * 100)) ) { currentStatus.launchingHard = true; BIT_SET(currentStatus.spark, BIT_SPARK_HLAUNCH); } //HardCut rev limit for 2-step launch control.
-      else { currentStatus.launchingHard = false; BIT_CLEAR(currentStatus.spark, BIT_SPARK_HLAUNCH); }
-
-      if(configPage3.flatSEnable && clutchTrigger && (currentStatus.RPM > ((unsigned int)(configPage3.flatSArm) * 100)) && (currentStatus.RPM > currentStatus.clutchEngagedRPM) ) { currentStatus.flatShiftingHard = true; }
-      else { currentStatus.flatShiftingHard = false; }
-
-      //Boost cutoff is very similar to launchControl, but with a check against MAP rather than a switch
-      if(configPage3.boostCutType && currentStatus.MAP > (configPage3.boostLimit * 2) ) //The boost limit is divided by 2 to allow a limit up to 511kPa
-      {
-        switch(configPage3.boostCutType)
-        {
-          case 1:
-            BIT_SET(currentStatus.spark, BIT_SPARK_BOOSTCUT);
-            BIT_CLEAR(currentStatus.squirt, BIT_SQUIRT_BOOSTCUT);
-            break;
-          case 2:
-            BIT_SET(currentStatus.squirt, BIT_SQUIRT_BOOSTCUT);
-            BIT_CLEAR(currentStatus.spark, BIT_SPARK_BOOSTCUT);
-            break;
-          case 3:
-            BIT_SET(currentStatus.spark, BIT_SPARK_BOOSTCUT);
-            BIT_SET(currentStatus.squirt, BIT_SQUIRT_BOOSTCUT);
-            break;
-        }
-      }
-      else
-      {
-        BIT_CLEAR(currentStatus.spark, BIT_SPARK_BOOSTCUT);
-        BIT_CLEAR(currentStatus.squirt, BIT_SQUIRT_BOOSTCUT);
-      }
-
-      //And check whether the tooth log buffer is ready
-      if(toothHistoryIndex > TOOTH_LOG_SIZE) { BIT_SET(currentStatus.squirt, BIT_SQUIRT_TOOTHLOG1READY); }
-
-      //Most boost tends to run at about 30Hz, so placing it here ensures a new target time is fetched frequently enough
-      boostControl();
-    }
-    if(BIT_CHECK(LOOP_TIMER, BIT_TIMER_30HZ)) //Every 64 loops
-    {
-      //Nothing here currently
-      BIT_CLEAR(TIMER_mask, BIT_TIMER_30HZ);
-    }
-    //The IAT and CLT readings can be done less frequently. This still runs about 4 times per second
-    if (BIT_CHECK(LOOP_TIMER, BIT_TIMER_4HZ)) //Every 256 loops
-    {
-       BIT_CLEAR(TIMER_mask, BIT_TIMER_4HZ);
-       readCLT();
-       readIAT();
-       readO2();
-       readBat();
-#if defined(__AVR_ATmega1280__) || defined(__AVR_ATmega2560__) //ATmega2561 does not have Serial3
-      //if Can interface is enabled then check for serial3 requests.
-      if (configPage10.enable_canbus == 1)  // megas only support can via secondary serial
-          {
-            if (configPage10.enable_candata_in)
-              {
-                if (BIT_CHECK(configPage10.caninput_sel,currentStatus.current_caninchannel))  //if current input channel bit is enabled
-                  {
-                    sendCancommand(2,0,currentStatus.current_caninchannel,0,((configPage10.caninput_param_group[currentStatus.current_caninchannel]&2047)+256));    //send an R command for data from paramgroup[currentStatus.current_caninchannel]
-                  }
-                else
-                  {
-                    if (currentStatus.current_caninchannel < 15)
-                        {
-                          currentStatus.current_caninchannel++;   //step to next input channel if under 15
-                        }
-                    else
-                        {
-                          currentStatus.current_caninchannel = 0;   //reset input channel back to 1
-                        }
-                  }
-              }
-          }
-#elif defined(CORE_STM32) || defined(CORE_TEENSY)
-      //if serial3io is enabled then check for serial3 requests.
-            if (configPage10.enable_candata_in)
-              {
-                if (BIT_CHECK(configPage10.caninput_sel,currentStatus.current_caninchannel))  //if current input channel is enabled
-                  {
-                    if (configPage10.enable_canbus == 1)  //can via secondary serial
-                    {
-                      sendCancommand(2,0,currentStatus.current_caninchannel,0,((configPage10.caninput_param_group[currentStatus.current_caninchannel]&2047)+256));    //send an R command for data from paramgroup[currentStatus.current_caninchannel]
-                    }
-                    else if (configPage10.enable_canbus == 2) // can via internal can module
-                    {
-                      sendCancommand(3,configPage10.speeduino_tsCanId,currentStatus.current_caninchannel,0,configPage10.caninput_param_group[currentStatus.current_caninchannel]);    //send via localcanbus the command for data from paramgroup[currentStatus.current_caninchannel]
-                    }
-                  }
-                else
-                  {
-                    if (currentStatus.current_caninchannel < 15)
-                        {
-                          currentStatus.current_caninchannel++;   //step to next input channel if under 15
-                        }
-                    else
-                        {
-                          currentStatus.current_caninchannel = 0;   //reset input channel back to 0
-                        }
-                  }
-              }
-
-#endif
-       vvtControl();
-       idleControl(); //Perform any idle related actions. Even at higher frequencies, running 4x per second is sufficient.
-    }
-    if (BIT_CHECK(LOOP_TIMER, BIT_TIMER_1HZ)) //Every 1024 loops (Approx. 1 per second)
-    {
-      //Approx. once per second
-      BIT_CLEAR(TIMER_mask, BIT_TIMER_1HZ);
-      readBaro();
-    }
-
-    if(configPage4.iacAlgorithm == IAC_ALGORITHM_STEP_OL || configPage4.iacAlgorithm == IAC_ALGORITHM_STEP_CL) { idleControl(); } //Run idlecontrol every loop for stepper idle.
-
-    //Always check for sync
-    //Main loop runs within this clause
-    if (currentStatus.hasSync && (currentStatus.RPM > 0))
-    {
-        if(currentStatus.startRevolutions >= configPage2.StgCycles)  { ignitionOn = true; fuelOn = true;} //Enable the fuel and ignition, assuming staging revolutions are complete
-        //If it is, check is we're running or cranking
-        if(currentStatus.RPM > currentStatus.crankRPM) //Crank RPM stored in byte as RPM / 100
-        {
-          BIT_SET(currentStatus.engine, BIT_ENGINE_RUN); //Sets the engine running bit
-          //Only need to do anything if we're transitioning from cranking to running
-          if( BIT_CHECK(currentStatus.engine, BIT_ENGINE_CRANK) )
-          {
-            BIT_CLEAR(currentStatus.engine, BIT_ENGINE_CRANK); //clears the engine cranking bit
-            if(configPage2.ignBypassEnabled) { digitalWrite(pinIgnBypass, HIGH); }
-          }
-        }
-        else
-        {  //Sets the engine cranking bit, clears the engine running bit
-          BIT_SET(currentStatus.engine, BIT_ENGINE_CRANK);
-          BIT_CLEAR(currentStatus.engine, BIT_ENGINE_RUN);
-          currentStatus.runSecs = 0; //We're cranking (hopefully), so reset the engine run time to prompt ASE.
-          if(configPage2.ignBypassEnabled) { digitalWrite(pinIgnBypass, LOW); }
-        }
-      //END SETTING STATUSES
-      //-----------------------------------------------------------------------------------------------------
-
-      //Begin the fuel calculation
-      //Calculate an injector pulsewidth from the VE
-      currentStatus.corrections = correctionsFuel();
-      lastAdvance = currentStatus.advance; //Store the previous advance value
-      if (configPage1.algorithm == LOAD_SOURCE_MAP) //Check which fuelling algorithm is being used
-      {
-        //Speed Density
-        currentStatus.VE = get3DTableValue(&fuelTable, currentStatus.MAP, currentStatus.RPM); //Perform lookup into fuel map for RPM vs MAP value
-        currentStatus.PW1 = PW_SD(req_fuel_uS, currentStatus.VE, currentStatus.MAP, currentStatus.corrections, inj_opentime_uS);
-        currentStatus.advance = get3DTableValue(&ignitionTable, currentStatus.MAP, currentStatus.RPM) - OFFSET_IGNITION; //As above, but for ignition advance
-      }
-      else
-      {
-        //Alpha-N
-        currentStatus.VE = get3DTableValue(&fuelTable, currentStatus.TPS, currentStatus.RPM); //Perform lookup into fuel map for RPM vs TPS value
-        currentStatus.PW1 = PW_AN(req_fuel_uS, currentStatus.VE, currentStatus.TPS, currentStatus.corrections, inj_opentime_uS); //Calculate pulsewidth using the Alpha-N algorithm (in uS)
-        currentStatus.advance = get3DTableValue(&ignitionTable, currentStatus.TPS, currentStatus.RPM) - OFFSET_IGNITION; //As above, but for ignition advance
-      }
-
-      currentStatus.advance = correctionsIgn(currentStatus.advance);
-
-      int injector1StartAngle = 0;
-      int injector2StartAngle = 0;
-      int injector3StartAngle = 0; //Currently used for 3 cylinder only
-      int injector4StartAngle = 0; //Not used until sequential gets written
-      int injector5StartAngle = 0; //For 5 cylinder testing
-      int ignition1StartAngle = 0;
-      int ignition2StartAngle = 0;
-      int ignition3StartAngle = 0; //Currently used for 3 cylinder only
-      int ignition4StartAngle = 0; //Not used until sequential or 4+ cylinders support gets written
-      int ignition5StartAngle = 0; //Not used until sequential or 4+ cylinders support gets written
-      //These are used for comparisons on channels above 1 where the starting angle (for injectors or ignition) can be less than a single loop time
-      //(Don't ask why this is needed, it will break your head)
-      int tempCrankAngle;
-      int tempStartAngle;
-
-      //********************************************************
-      //How fast are we going? Need to know how long (uS) it will take to get from one tooth to the next. We then use that to estimate how far we are between the last tooth and the next one
-      //We use a 1st Deriv accleration prediction, but only when there is an even spacing between primary sensor teeth
-      //Any decoder that has uneven spacing has its triggerToothAngle set to 0
-      if(secondDerivEnabled && toothHistoryIndex >= 3 && currentStatus.RPM < 2000) //toothHistoryIndex must be greater than or equal to 3 as we need the last 3 entries. Currently this mode only runs below 3000 rpm
-      //if(true)
-      {
-        //Only recalculate deltaV if the tooth has changed since last time (DeltaV stays the same until the next tooth)
-        //if (deltaToothCount != toothCurrentCount)
-        {
-          deltaToothCount = toothCurrentCount;
-          int angle1, angle2; //These represent the crank angles that are travelled for the last 2 pulses
-          if(configPage2.TrigPattern == 4)
-          {
-            //Special case for 70/110 pattern on 4g63
-            angle2 = triggerToothAngle; //Angle 2 is the most recent
-            if (angle2 == 70) { angle1 = 110; }
-            else { angle1 = 70; }
-          }
-          else if(configPage2.TrigPattern == 0)
-          {
-            //Special case for missing tooth decoder where the missing tooth was one of the last 2 seen
-            if(toothCurrentCount == 1) { angle2 = 2*triggerToothAngle; angle1 = triggerToothAngle; }
-            else if(toothCurrentCount == 2) { angle1 = 2*triggerToothAngle; angle2 = triggerToothAngle; }
-            else { angle1 = angle2 = triggerToothAngle; }
-          }
-          else { angle1 = angle2 = triggerToothAngle; }
-
-          long toothDeltaV = (1000000L * angle2 / toothHistory[toothHistoryIndex]) - (1000000L * angle1 / toothHistory[toothHistoryIndex-1]);
-          long toothDeltaT = toothHistory[toothHistoryIndex];
-          //long timeToLastTooth = micros() - toothLastToothTime;
-
-          rpmDelta = (toothDeltaV << 10) / (6 * toothDeltaT);
-        }
-
-
-        timePerDegree = ldiv( 166666L, (currentStatus.RPM + rpmDelta)).quot; //There is a small amount of rounding in this calculation, however it is less than 0.001 of a uS (Faster as ldiv than / )
-      }
-      else
-      {
-        long rpm_adjust = ((long)(micros() - toothOneTime) * (long)currentStatus.rpmDOT) / 1000000; //Take into account any likely accleration that has occurred since the last full revolution completed
-
-        //timePerDegree = DIV_ROUND_CLOSEST(166666L, (currentStatus.RPM + rpm_adjust));
-        timePerDegree = ldiv( 166666L, currentStatus.RPM + rpm_adjust).quot; //There is a small amount of rounding in this calculation, however it is less than 0.001 of a uS (Faster as ldiv than / )
-      }
-
-      //Check that the duty cycle of the chosen pulsewidth isn't too high. This is disabled at cranking
-      if( !BIT_CHECK(currentStatus.engine, BIT_ENGINE_CRANK) )
-      {
-        unsigned long pwLimit = percentage(configPage1.dutyLim, revolutionTime); //The pulsewidth limit is determined to be the duty cycle limit (Eg 85%) by the total time it takes to perform 1 revolution
-        if (CRANK_ANGLE_MAX_INJ == 720) { pwLimit = pwLimit * 2; } //For sequential, the maximum pulse time is double (2 revolutions). Wouldn't work for 2 stroke...
-        if (currentStatus.PW1 > pwLimit) { currentStatus.PW1 = pwLimit; }
-      }
-
-
-      //***********************************************************************************************
-      //BEGIN INJECTION TIMING
-      //Determine next firing angles
-      currentStatus.PW2 = currentStatus.PW3 = currentStatus.PW4 = currentStatus.PW1; // Initial state is for all pulsewidths to be the same (This gets changed below)
-      if(!configPage1.indInjAng) {configPage1.inj4Ang = configPage1.inj3Ang = configPage1.inj2Ang = configPage1.inj1Ang;} //Forcing all injector close angles to be the same.
-      int PWdivTimerPerDegree = div(currentStatus.PW1, timePerDegree).quot; //How many crank degrees the calculated PW will take at the current speed
-      injector1StartAngle = configPage1.inj1Ang - ( PWdivTimerPerDegree ); //This is a little primitive, but is based on the idea that all fuel needs to be delivered before the inlet valve opens. See http://www.extraefi.co.uk/sequential_fuel.html for more detail
-      if(injector1StartAngle < 0) {injector1StartAngle += CRANK_ANGLE_MAX_INJ;}
-      if(injector1StartAngle > CRANK_ANGLE_MAX_INJ) {injector1StartAngle -= CRANK_ANGLE_MAX_INJ;}
-
-      //Repeat the above for each cylinder
-      switch (configPage1.nCylinders)
-      {
-        //2 cylinders
-        case 2:
-          injector2StartAngle = (configPage1.inj2Ang + channel2InjDegrees - ( PWdivTimerPerDegree ));
-          if(injector2StartAngle > CRANK_ANGLE_MAX_INJ) {injector2StartAngle -= CRANK_ANGLE_MAX_INJ;}
-          if(injector2StartAngle < 0) {injector2StartAngle += CRANK_ANGLE_MAX_INJ;}
-          break;
-        //3 cylinders
-        case 3:
-          injector2StartAngle = (configPage1.inj2Ang + channel2InjDegrees - ( PWdivTimerPerDegree ));
-          if(injector2StartAngle > CRANK_ANGLE_MAX_INJ) {injector2StartAngle -= CRANK_ANGLE_MAX_INJ;}
-          if(injector2StartAngle < 0) {injector2StartAngle += CRANK_ANGLE_MAX_INJ;}
-
-          injector3StartAngle = (configPage1.inj3Ang + channel3InjDegrees - ( PWdivTimerPerDegree ));
-          if(injector3StartAngle > CRANK_ANGLE_MAX_INJ) {injector3StartAngle -= CRANK_ANGLE_MAX_INJ;}
-          if(injector3StartAngle < 0) {injector3StartAngle += CRANK_ANGLE_MAX_INJ;}
-          break;
-        //4 cylinders
-        case 4:
-          injector2StartAngle = (configPage1.inj2Ang + channel2InjDegrees - ( PWdivTimerPerDegree ));
-          if(injector2StartAngle > CRANK_ANGLE_MAX_INJ) {injector2StartAngle -= CRANK_ANGLE_MAX_INJ;}
-          if(injector2StartAngle < 0) {injector2StartAngle += CRANK_ANGLE_MAX_INJ;}
-
-          if(configPage1.injLayout == INJ_SEQUENTIAL)
-          {
-            injector3StartAngle = (configPage1.inj3Ang + channel3InjDegrees - ( PWdivTimerPerDegree ));
-            if(injector3StartAngle > CRANK_ANGLE_MAX_INJ) {injector3StartAngle -= CRANK_ANGLE_MAX_INJ;}
-            if(injector3StartAngle < 0) {injector3StartAngle += CRANK_ANGLE_MAX_INJ;}
-
-            injector4StartAngle = (configPage1.inj4Ang + channel4InjDegrees - ( PWdivTimerPerDegree ));
-            if(injector4StartAngle > CRANK_ANGLE_MAX_INJ) {injector4StartAngle -= CRANK_ANGLE_MAX_INJ;}
-            if(injector4StartAngle < 0) {injector4StartAngle += CRANK_ANGLE_MAX_INJ;}
-
-            if(configPage3.fuelTrimEnabled)
-            {
-              unsigned long pw1percent = 100 + (byte)get3DTableValue(&trim1Table, currentStatus.MAP, currentStatus.RPM) - OFFSET_FUELTRIM;
-              unsigned long pw2percent = 100 + (byte)get3DTableValue(&trim2Table, currentStatus.MAP, currentStatus.RPM) - OFFSET_FUELTRIM;
-              unsigned long pw3percent = 100 + (byte)get3DTableValue(&trim3Table, currentStatus.MAP, currentStatus.RPM) - OFFSET_FUELTRIM;
-              unsigned long pw4percent = 100 + (byte)get3DTableValue(&trim4Table, currentStatus.MAP, currentStatus.RPM) - OFFSET_FUELTRIM;
-
-              if (pw1percent != 100) { currentStatus.PW1 = (pw1percent * currentStatus.PW1) / 100; }
-              if (pw2percent != 100) { currentStatus.PW2 = (pw2percent * currentStatus.PW2) / 100; }
-              if (pw3percent != 100) { currentStatus.PW3 = (pw3percent * currentStatus.PW3) / 100; }
-              if (pw4percent != 100) { currentStatus.PW4 = (pw4percent * currentStatus.PW4) / 100; }
-            }
-          }
-          break;
-        //5 cylinders
-        case 5:
-          injector2StartAngle = (configPage1.inj2Ang + channel2InjDegrees - ( PWdivTimerPerDegree ));
-          if(injector2StartAngle > CRANK_ANGLE_MAX_INJ) {injector2StartAngle -= CRANK_ANGLE_MAX_INJ;}
-          injector3StartAngle = (configPage1.inj3Ang + channel3InjDegrees - ( PWdivTimerPerDegree ));
-          if(injector3StartAngle > CRANK_ANGLE_MAX_INJ) {injector3StartAngle -= CRANK_ANGLE_MAX_INJ;}
-          injector4StartAngle = (configPage1.inj4Ang + channel4InjDegrees - ( PWdivTimerPerDegree ));
-          if(injector4StartAngle > CRANK_ANGLE_MAX_INJ) {injector4StartAngle -= CRANK_ANGLE_MAX_INJ;}
-          injector5StartAngle = (configPage1.inj1Ang + channel5InjDegrees - ( PWdivTimerPerDegree ));
-          if(injector5StartAngle > CRANK_ANGLE_MAX_INJ) {injector5StartAngle -= CRANK_ANGLE_MAX_INJ;}
-          break;
-        //6 cylinders
-        case 6:
-          injector2StartAngle = (configPage1.inj2Ang + channel2InjDegrees - ( PWdivTimerPerDegree ));
-          if(injector2StartAngle > CRANK_ANGLE_MAX_INJ) {injector2StartAngle -= CRANK_ANGLE_MAX_INJ;}
-          injector3StartAngle = (configPage1.inj3Ang + channel3InjDegrees - ( PWdivTimerPerDegree ));
-          if(injector3StartAngle > CRANK_ANGLE_MAX_INJ) {injector3StartAngle -= CRANK_ANGLE_MAX_INJ;}
-          break;
-        //8 cylinders
-        case 8:
-          injector2StartAngle = (configPage1.inj2Ang + channel2InjDegrees - ( PWdivTimerPerDegree ));
-          if(injector2StartAngle > CRANK_ANGLE_MAX_INJ) {injector2StartAngle -= CRANK_ANGLE_MAX_INJ;}
-          injector3StartAngle = (configPage1.inj3Ang + channel3InjDegrees - ( PWdivTimerPerDegree ));
-          if(injector3StartAngle > CRANK_ANGLE_MAX_INJ) {injector3StartAngle -= CRANK_ANGLE_MAX_INJ;}
-          injector4StartAngle = (configPage1.inj4Ang + channel4InjDegrees - ( PWdivTimerPerDegree ));
-          if(injector4StartAngle > CRANK_ANGLE_MAX_INJ) {injector4StartAngle -= CRANK_ANGLE_MAX_INJ;}
-          break;
-        //Will hit the default case on 1 cylinder or >8 cylinders. Do nothing in these cases
-        default:
-          break;
-      }
-
-      //***********************************************************************************************
-      //| BEGIN IGNITION CALCULATIONS
-      BIT_CLEAR(currentStatus.spark, BIT_SPARK_HRDLIM);
-      if (currentStatus.RPM > ((unsigned int)(configPage2.HardRevLim) * 100) ) { BIT_SET(currentStatus.spark, BIT_SPARK_HRDLIM); } //Hardcut RPM limit
-
-
-      //Set dwell
-       //Dwell is stored as ms * 10. ie Dwell of 4.3ms would be 43 in configPage2. This number therefore needs to be multiplied by 100 to get dwell in uS
-      if ( BIT_CHECK(currentStatus.engine, BIT_ENGINE_CRANK) ) { currentStatus.dwell =  (configPage2.dwellCrank * 100); }
-      else { currentStatus.dwell =  (configPage2.dwellRun * 100); }
-      currentStatus.dwell = correctionsDwell(currentStatus.dwell);
-
-      int dwellAngle = uSToDegrees(currentStatus.dwell); //Convert the dwell time to dwell angle based on the current engine speed
-
-      //Calculate start angle for each channel
-      //1 cylinder (Everyone gets this)
-      ignition1EndAngle = CRANK_ANGLE_MAX_IGN - currentStatus.advance;
-      ignition1StartAngle = ignition1EndAngle - dwellAngle; // 360 - desired advance angle - number of degrees the dwell will take
-      if(ignition1StartAngle < 0) {ignition1StartAngle += CRANK_ANGLE_MAX_IGN;}
-
-      //This test for more cylinders and do the same thing
-      switch (configPage1.nCylinders)
-      {
-        //2 cylinders
-        case 2:
-          ignition2EndAngle = channel2IgnDegrees + CRANK_ANGLE_MAX_IGN - currentStatus.advance;
-          ignition2StartAngle = ignition2EndAngle - dwellAngle;
-          if(ignition2StartAngle > CRANK_ANGLE_MAX_IGN) {ignition2StartAngle -= CRANK_ANGLE_MAX_IGN;}
-          break;
-        //3 cylinders
-        case 3:
-          ignition2EndAngle = channel2IgnDegrees + CRANK_ANGLE_MAX_IGN - currentStatus.advance;
-          ignition2StartAngle = ignition2EndAngle - dwellAngle;
-          if(ignition2StartAngle > CRANK_ANGLE_MAX_IGN) {ignition2StartAngle -= CRANK_ANGLE_MAX_IGN;}
-          ignition3EndAngle = channel3IgnDegrees + CRANK_ANGLE_MAX_IGN - currentStatus.advance;
-          ignition3StartAngle = channel3IgnDegrees + 360 - currentStatus.advance - dwellAngle;
-          if(ignition3StartAngle > CRANK_ANGLE_MAX_IGN) {ignition3StartAngle -= CRANK_ANGLE_MAX_IGN;}
-          break;
-        //4 cylinders
-        case 4:
-          ignition2EndAngle = channel2IgnDegrees + CRANK_ANGLE_MAX_IGN - currentStatus.advance;
-          ignition2StartAngle = ignition2EndAngle - dwellAngle;
-          if(ignition2StartAngle > CRANK_ANGLE_MAX_IGN) {ignition2StartAngle -= CRANK_ANGLE_MAX_IGN;}
-          if(ignition2StartAngle < 0) {ignition2StartAngle += CRANK_ANGLE_MAX_IGN;}
-
-          if(configPage2.sparkMode == IGN_MODE_SEQUENTIAL)
-          {
-            ignition3EndAngle = channel3IgnDegrees + CRANK_ANGLE_MAX_IGN - currentStatus.advance;
-            ignition3StartAngle = ignition3EndAngle - dwellAngle;
-            if(ignition3StartAngle > CRANK_ANGLE_MAX_IGN) {ignition3StartAngle -= CRANK_ANGLE_MAX_IGN;}
-
-            ignition4EndAngle = channel4IgnDegrees + CRANK_ANGLE_MAX_IGN - currentStatus.advance;
-            ignition4StartAngle = ignition4EndAngle - dwellAngle;
-            if(ignition4StartAngle > CRANK_ANGLE_MAX_IGN) {ignition4StartAngle -= CRANK_ANGLE_MAX_IGN;}
-          }
-          else if(configPage2.sparkMode == IGN_MODE_ROTARY)
-          {
-            if(configPage11.rotaryType == ROTARY_IGN_FC)
-            {
-              byte splitDegrees = 0;
-              if (configPage1.algorithm == LOAD_SOURCE_MAP) { splitDegrees = table2D_getValue(&rotarySplitTable, currentStatus.MAP/2); }
-              else { splitDegrees = table2D_getValue(&rotarySplitTable, currentStatus.TPS/2); }
-
-              //The trailing angles are set relative to the leading ones
-              ignition3EndAngle = ignition1EndAngle + splitDegrees;
-              ignition3StartAngle = ignition3EndAngle - dwellAngle;
-              if(ignition3StartAngle > CRANK_ANGLE_MAX_IGN) {ignition3StartAngle -= CRANK_ANGLE_MAX_IGN;}
-              if(ignition3StartAngle < 0) {ignition3StartAngle += CRANK_ANGLE_MAX_IGN;}
-
-              ignition4EndAngle = ignition2EndAngle + splitDegrees;
-              ignition4StartAngle = ignition4EndAngle - dwellAngle;
-              if(ignition4StartAngle > CRANK_ANGLE_MAX_IGN) {ignition4StartAngle -= CRANK_ANGLE_MAX_IGN;}
-              if(ignition4StartAngle < 0) {ignition4StartAngle += CRANK_ANGLE_MAX_IGN;}
-            }
-          }
-          break;
-        //5 cylinders
-        case 5:
-          ignition2EndAngle = channel2IgnDegrees + CRANK_ANGLE_MAX_IGN - currentStatus.advance;
-          ignition2StartAngle = ignition2EndAngle - dwellAngle;
-          if(ignition2StartAngle > CRANK_ANGLE_MAX_IGN) {ignition2StartAngle -= CRANK_ANGLE_MAX_IGN;}
-          if(ignition2StartAngle < 0) {ignition2StartAngle += CRANK_ANGLE_MAX_IGN;}
-
-          ignition3EndAngle = channel3IgnDegrees + CRANK_ANGLE_MAX_IGN - currentStatus.advance;
-          ignition3StartAngle = ignition3EndAngle - dwellAngle;
-          if(ignition3StartAngle > CRANK_ANGLE_MAX_IGN) {ignition3StartAngle -= CRANK_ANGLE_MAX_IGN;}
-
-          ignition4EndAngle = channel4IgnDegrees + CRANK_ANGLE_MAX_IGN - currentStatus.advance;
-          ignition4StartAngle = ignition4EndAngle - dwellAngle;
-          if(ignition4StartAngle > CRANK_ANGLE_MAX_IGN) {ignition4StartAngle -= CRANK_ANGLE_MAX_IGN;}
-
-          ignition5StartAngle = channel5IgnDegrees + CRANK_ANGLE_MAX - currentStatus.advance - dwellAngle;
-          if(ignition5StartAngle > CRANK_ANGLE_MAX_IGN) {ignition5StartAngle -= CRANK_ANGLE_MAX_IGN;}
-
-          break;
-        //6 cylinders
-        case 6:
-          ignition2EndAngle = channel2IgnDegrees + CRANK_ANGLE_MAX_IGN - currentStatus.advance;
-          ignition2StartAngle = ignition2EndAngle - dwellAngle;
-          if(ignition2StartAngle > CRANK_ANGLE_MAX_IGN) {ignition2StartAngle -= CRANK_ANGLE_MAX_IGN;}
-
-          ignition3EndAngle = channel3IgnDegrees + CRANK_ANGLE_MAX_IGN - currentStatus.advance;
-          ignition3StartAngle = ignition3EndAngle - dwellAngle;
-          if(ignition3StartAngle > CRANK_ANGLE_MAX_IGN) {ignition3StartAngle -= CRANK_ANGLE_MAX_IGN;}
-          break;
-        //8 cylinders
-        case 8:
-          ignition2EndAngle = channel2IgnDegrees + CRANK_ANGLE_MAX_IGN - currentStatus.advance;
-          ignition2StartAngle = ignition2EndAngle - dwellAngle;
-          if(ignition2StartAngle > CRANK_ANGLE_MAX_IGN) {ignition2StartAngle -= CRANK_ANGLE_MAX_IGN;}
-
-          ignition3EndAngle = channel3IgnDegrees + CRANK_ANGLE_MAX_IGN - currentStatus.advance;
-          ignition3StartAngle = ignition3EndAngle - dwellAngle;
-          if(ignition3StartAngle > CRANK_ANGLE_MAX_IGN) {ignition3StartAngle -= CRANK_ANGLE_MAX_IGN;}
-
-          ignition4EndAngle = channel4IgnDegrees + CRANK_ANGLE_MAX_IGN - currentStatus.advance;
-          ignition4StartAngle = ignition4EndAngle - dwellAngle;
-          if(ignition4StartAngle > CRANK_ANGLE_MAX_IGN) {ignition4StartAngle -= CRANK_ANGLE_MAX_IGN;}
-          break;
-
-        //Will hit the default case on 1 cylinder or >8 cylinders. Do nothing in these cases
-        default:
-          break;
-      }
-      //If ignition timing is being tracked per tooth, perform the calcs to get the end teeth
-      //This only needs to be run if the advance figure has changed, otherwise the end teeth will still be the same
-      if( (configPage1.perToothIgn == true) && (lastAdvance != currentStatus.advance) ) { triggerSetEndTeeth(); }
-
-      //***********************************************************************************************
-      //| BEGIN FUEL SCHEDULES
-      //Finally calculate the time (uS) until we reach the firing angles and set the schedules
-      //We only need to set the shcedule if we're BEFORE the open angle
-      //This may potentially be called a number of times as we get closer and closer to the opening time
-
-      //Determine the current crank angle
-      int crankAngle = getCrankAngle(timePerDegree);
-      if (crankAngle > CRANK_ANGLE_MAX_INJ ) { crankAngle -= 360; }
-
-      if (fuelOn && currentStatus.PW1 > 0 && !BIT_CHECK(currentStatus.squirt, BIT_SQUIRT_BOOSTCUT))
-      {
-        if ( (injector1StartAngle <= crankAngle) && (fuelSchedule1.Status == RUNNING) ) { injector1StartAngle += CRANK_ANGLE_MAX_INJ; }
-        if (injector1StartAngle > crankAngle)
-        {
-          setFuelSchedule1(
-                    ((unsigned long)(injector1StartAngle - crankAngle) * (unsigned long)timePerDegree),
-                    (unsigned long)currentStatus.PW1
-                    );
-        }
-
-        /*-----------------------------------------------------------------------------------------
-        | A Note on tempCrankAngle and tempStartAngle:
-        |   The use of tempCrankAngle/tempStartAngle is described below. It is then used in the same way for channels 2, 3 and 4 on both injectors and ignition
-        |   Essentially, these 2 variables are used to realign the current crank angle and the desired start angle around 0 degrees for the given cylinder/output
-        |   Eg: If cylinder 2 TDC is 180 degrees after cylinder 1 (Eg a standard 4 cylidner engine), then tempCrankAngle is 180* less than the current crank angle and
-        |       tempStartAngle is the desired open time less 180*. Thus the cylinder is being treated relative to its own TDC, regardless of its offset
-        |
-        |   This is done to avoid problems with very short of very long times until tempStartAngle.
-        |   This will very likely need to be rewritten when sequential is enabled
-        |------------------------------------------------------------------------------------------
-        */
-        if(channel2InjEnabled)
-        {
-          tempCrankAngle = crankAngle - channel2InjDegrees;
-          if( tempCrankAngle < 0) { tempCrankAngle += CRANK_ANGLE_MAX_INJ; }
-          tempStartAngle = injector2StartAngle - channel2InjDegrees;
-          if ( tempStartAngle < 0) { tempStartAngle += CRANK_ANGLE_MAX_INJ; }
-          if ( (tempStartAngle <= tempCrankAngle) && (fuelSchedule2.Status == RUNNING) ) { tempStartAngle += CRANK_ANGLE_MAX_INJ; }
-          if ( tempStartAngle > tempCrankAngle )
-          {
-            setFuelSchedule2(
-                      ((unsigned long)(tempStartAngle - tempCrankAngle) * (unsigned long)timePerDegree),
-                      (unsigned long)currentStatus.PW2
-                      );
-          }
-        }
-
-        if(channel3InjEnabled)
-        {
-          tempCrankAngle = crankAngle - channel3InjDegrees;
-          if( tempCrankAngle < 0) { tempCrankAngle += CRANK_ANGLE_MAX_INJ; }
-          tempStartAngle = injector3StartAngle - channel3InjDegrees;
-          if ( tempStartAngle < 0) { tempStartAngle += CRANK_ANGLE_MAX_INJ; }
-          if ( (tempStartAngle <= tempCrankAngle) && (fuelSchedule3.Status == RUNNING) ) { tempStartAngle += CRANK_ANGLE_MAX_INJ; }
-          if ( tempStartAngle > tempCrankAngle )
-          {
-            setFuelSchedule3(
-                      ((unsigned long)(tempStartAngle - tempCrankAngle) * (unsigned long)timePerDegree),
-                      (unsigned long)currentStatus.PW3
-                      );
-          }
-        }
-
-        if(channel4InjEnabled)
-        {
-          tempCrankAngle = crankAngle - channel4InjDegrees;
-          if( tempCrankAngle < 0) { tempCrankAngle += CRANK_ANGLE_MAX_INJ; }
-          tempStartAngle = injector4StartAngle - channel4InjDegrees;
-          if ( tempStartAngle < 0) { tempStartAngle += CRANK_ANGLE_MAX_INJ; }
-          if ( (tempStartAngle <= tempCrankAngle) && (fuelSchedule4.Status == RUNNING) ) { tempStartAngle += CRANK_ANGLE_MAX_INJ; }
-          if ( tempStartAngle > tempCrankAngle )
-          {
-            setFuelSchedule4(
-                      ((unsigned long)(tempStartAngle - tempCrankAngle) * (unsigned long)timePerDegree),
-                      (unsigned long)currentStatus.PW4
-                      );
-          }
-        }
-
-        if(channel5InjEnabled)
-        {
-          tempCrankAngle = crankAngle - channel5InjDegrees;
-          if( tempCrankAngle < 0) { tempCrankAngle += CRANK_ANGLE_MAX_INJ; }
-          tempStartAngle = injector5StartAngle - channel5InjDegrees;
-          if ( tempStartAngle < 0) { tempStartAngle += CRANK_ANGLE_MAX_INJ; }
-          if (tempStartAngle <= tempCrankAngle && fuelSchedule5.schedulesSet == 0) { tempStartAngle += CRANK_ANGLE_MAX_INJ; }
-          if ( tempStartAngle > tempCrankAngle )
-          {
-            //Note the hacky use of fuel schedule 3 below
-            /*
-            setFuelSchedule3(openInjector3and5,
-                      ((unsigned long)(tempStartAngle - tempCrankAngle) * (unsigned long)timePerDegree),
-                      (unsigned long)currentStatus.PW1,
-                      closeInjector3and5
-                    );*/
-            setFuelSchedule3(
-                      ((unsigned long)(tempStartAngle - tempCrankAngle) * (unsigned long)timePerDegree),
-                      (unsigned long)currentStatus.PW1
-                      );
-          }
-        }
-      }
-      //***********************************************************************************************
-      //| BEGIN IGNITION SCHEDULES
-      //Likewise for the ignition
-
-      //fixedCrankingOverride is used to extend the dwell during cranking so that the decoder can trigger the spark upon seeing a certain tooth. Currently only available on the basic distributor and 4g63 decoders.
-      if ( configPage2.ignCranklock && BIT_CHECK(currentStatus.engine, BIT_ENGINE_CRANK)) { fixedCrankingOverride = currentStatus.dwell * 3; }
-      else { fixedCrankingOverride = 0; }
-
-      //Perform an initial check to see if the ignition is turned on (Ignition only turns on after a preset number of cranking revolutions and:
-      //Check for hard cut rev limit (If we're above the hardcut limit, we simply don't set a spark schedule)
-      if(ignitionOn && !currentStatus.launchingHard && !BIT_CHECK(currentStatus.spark, BIT_SPARK_BOOSTCUT) && !BIT_CHECK(currentStatus.spark, BIT_SPARK_HRDLIM) && !currentStatus.flatShiftingHard)
-      {
-
-        //Refresh the current crank angle info
-        //ignition1StartAngle = 335;
-        crankAngle = getCrankAngle(timePerDegree); //Refresh with the latest crank angle
-        if (crankAngle > CRANK_ANGLE_MAX_IGN ) { crankAngle -= 360; }
-
-        if (ignition1StartAngle > crankAngle)
-        {
-            /*
-            long some_time = ((unsigned long)(ignition1StartAngle - crankAngle) * (unsigned long)timePerDegree);
-            long newRPM = (long)(some_time * currentStatus.rpmDOT) / 1000000L;
-            newRPM = currentStatus.RPM + (newRPM/2);
-            unsigned long timePerDegree_1 = ldiv( 166666L, newRPM).quot;
-            unsigned long timeout = (unsigned long)(ignition1StartAngle - crankAngle) * 282UL;
-            */
-            setIgnitionSchedule1(ign1StartFunction,
-                      //((unsigned long)(ignition1StartAngle - crankAngle) * (unsigned long)timePerDegree),
-                      degreesToUS((ignition1StartAngle - crankAngle)),
-                      currentStatus.dwell + fixedCrankingOverride, //((unsigned long)((unsigned long)currentStatus.dwell* currentStatus.RPM) / newRPM) + fixedCrankingOverride,
-                      ign1EndFunction
-                      );
-        }
-
-        tempCrankAngle = crankAngle - channel2IgnDegrees;
-        if( tempCrankAngle < 0) { tempCrankAngle += CRANK_ANGLE_MAX_IGN; }
-        tempStartAngle = ignition2StartAngle - channel2IgnDegrees;
-        if ( tempStartAngle < 0) { tempStartAngle += CRANK_ANGLE_MAX_IGN; }
-        {
-            unsigned long ignition2StartTime = 0;
-            if(tempStartAngle > tempCrankAngle) { ignition2StartTime = degreesToUS((tempStartAngle - tempCrankAngle)); }
-            //else if (tempStartAngle < tempCrankAngle) { ignition2StartTime = ((long)(360 - tempCrankAngle + tempStartAngle) * (long)timePerDegree); }
-            else { ignition2StartTime = 0; }
-
-            if(ignition2StartTime > 0) {
-            setIgnitionSchedule2(ign2StartFunction,
-                      ignition2StartTime,
-                      currentStatus.dwell + fixedCrankingOverride,
-                      ign2EndFunction
-                      );
-            }
-        }
-
-        tempCrankAngle = crankAngle - channel3IgnDegrees;
-        if( tempCrankAngle < 0) { tempCrankAngle += CRANK_ANGLE_MAX_IGN; }
-        tempStartAngle = ignition3StartAngle - channel3IgnDegrees;
-        if ( tempStartAngle < 0) { tempStartAngle += CRANK_ANGLE_MAX_IGN; }
-        //if (tempStartAngle > tempCrankAngle)
-        {
-            long ignition3StartTime = 0;
-            if(tempStartAngle > tempCrankAngle) { ignition3StartTime = degreesToUS((tempStartAngle - tempCrankAngle)); }
-            //else if (tempStartAngle < tempCrankAngle) { ignition4StartTime = ((long)(360 - tempCrankAngle + tempStartAngle) * (long)timePerDegree); }
-            else { ignition3StartTime = 0; }
-
-            if(ignition3StartTime > 0) {
-            setIgnitionSchedule3(ign3StartFunction,
-                      ignition3StartTime,
-                      currentStatus.dwell + fixedCrankingOverride,
-                      ign3EndFunction
-                      );
-            }
-        }
-
-        tempCrankAngle = crankAngle - channel4IgnDegrees;
-        if( tempCrankAngle < 0) { tempCrankAngle += CRANK_ANGLE_MAX_IGN; }
-        tempStartAngle = ignition4StartAngle - channel4IgnDegrees;
-        if ( tempStartAngle < 0) { tempStartAngle += CRANK_ANGLE_MAX_IGN; }
-        //if (tempStartAngle > tempCrankAngle)
-        {
-
-            long ignition4StartTime = 0;
-            if(tempStartAngle > tempCrankAngle) { ignition4StartTime = degreesToUS((tempStartAngle - tempCrankAngle)); }
-            //else if (tempStartAngle < tempCrankAngle) { ignition4StartTime = ((long)(360 - tempCrankAngle + tempStartAngle) * (long)timePerDegree); }
-            else { ignition4StartTime = 0; }
-
-            if(ignition4StartTime > 0) {
-            setIgnitionSchedule4(ign4StartFunction,
-                      ignition4StartTime,
-                      currentStatus.dwell + fixedCrankingOverride,
-                      ign4EndFunction
-                      );
-            }
-        }
-
-        tempCrankAngle = crankAngle - channel5IgnDegrees;
-        if( tempCrankAngle < 0) { tempCrankAngle += CRANK_ANGLE_MAX_IGN; }
-        tempStartAngle = ignition5StartAngle - channel5IgnDegrees;
-        if ( tempStartAngle < 0) { tempStartAngle += CRANK_ANGLE_MAX_IGN; }
-        //if (tempStartAngle > tempCrankAngle)
-        {
-
-            long ignition5StartTime = 0;
-            if(tempStartAngle > tempCrankAngle) { ignition5StartTime = degreesToUS((tempStartAngle - tempCrankAngle)); }
-            //else if (tempStartAngle < tempCrankAngle) { ignition4StartTime = ((long)(360 - tempCrankAngle + tempStartAngle) * (long)timePerDegree); }
-            else { ignition5StartTime = 0; }
-
-            if(ignition5StartTime > 0) {
-            setIgnitionSchedule5(ign5StartFunction,
-                      ignition5StartTime,
-                      currentStatus.dwell + fixedCrankingOverride,
-                      ign5EndFunction
-                      );
-            }
-        }
-      } //Ignition schedules on
-    } //Has sync and RPM
-} //loop()
+/*
+Speeduino - Simple engine management for the Arduino Mega 2560 platform
+Copyright (C) Josh Stewart
+
+This program is free software; you can redistribute it and/or
+modify it under the terms of the GNU General Public License
+as published by the Free Software Foundation; either version 2
+of the License, or (at your option) any later version.
+
+This program is distributed in the hope that it will be useful,la
+but WITHOUT ANY WARRANTY; without even the implied warranty of
+MERCHANTABILITY or FITNESS FOR A PARTICULAR PURPOSE.  See the
+GNU General Public License for more details.
+
+You should have received a copy of the GNU General Public License
+along with this program; if not, write to the Free Software
+Foundation, Inc., 51 Franklin Street, Fifth Floor, Boston, MA  02110-1301, USA.
+*/
+
+//**************************************************************************************************
+// Config section
+#define engineSquirtsPerCycle 2 //Would be 1 for a 2 stroke
+//**************************************************************************************************
+
+//https://developer.mbed.org/handbook/C-Data-Types
+#include <stdint.h>
+//************************************************
+#include "globals.h"
+#include "utils.h"
+#include "table.h"
+#include "scheduler.h"
+#include "comms.h"
+#include "cancomms.h"
+#include "maths.h"
+#include "corrections.h"
+#include "timers.h"
+//#include "display.h"
+#include "decoders.h"
+#include "idle.h"
+#include "auxiliaries.h"
+#include "sensors.h"
+#include "src/PID_v1/PID_v1.h"
+//#include "src/DigitalWriteFast/digitalWriteFast.h"
+#include "errors.h"
+#include "storage.h"
+#include "scheduledIO.h"
+#include <EEPROM.h>
+#if defined (CORE_TEENSY)
+#include <FlexCAN.h>
+#endif
+
+struct config1 configPage1;
+struct config2 configPage2;
+struct config3 configPage3;
+struct config4 configPage4;
+struct config10 configPage10;
+struct config11 configPage11;
+
+int req_fuel_uS, inj_opentime_uS;
+
+bool ignitionOn = false; //The current state of the ignition system
+bool fuelOn = false; //The current state of the ignition system
+bool fuelPumpOn = false; //The current status of the fuel pump
+
+void (*trigger)(); //Pointer for the trigger function (Gets pointed to the relevant decoder)
+void (*triggerSecondary)(); //Pointer for the secondary trigger function (Gets pointed to the relevant decoder)
+uint16_t (*getRPM)(); //Pointer to the getRPM function (Gets pointed to the relevant decoder)
+int (*getCrankAngle)(int); //Pointer to the getCrank Angle function (Gets pointed to the relevant decoder)
+void (*triggerSetEndTeeth)(); //Pointer to the triggerSetEndTeeth function of each decoder
+
+byte cltCalibrationTable[CALIBRATION_TABLE_SIZE];
+byte iatCalibrationTable[CALIBRATION_TABLE_SIZE];
+byte o2CalibrationTable[CALIBRATION_TABLE_SIZE];
+
+//These variables are used for tracking the number of running sensors values that appear to be errors. Once a threshold is reached, the sensor reading will go to default value and assume the sensor is faulty
+byte mapErrorCount = 0;
+byte iatErrorCount = 0;
+byte cltErrorCount = 0;
+
+unsigned long counter;
+unsigned long currentLoopTime; //The time the current loop started (uS)
+unsigned long previousLoopTime; //The time the previous loop started (uS)
+
+int CRANK_ANGLE_MAX = 720;
+int CRANK_ANGLE_MAX_IGN = 360;
+int CRANK_ANGLE_MAX_INJ = 360; // The number of crank degrees that the system track over. 360 for wasted / timed batch and 720 for sequential
+
+static byte coilHIGH = HIGH;
+static byte coilLOW = LOW;
+static byte fanHIGH = HIGH;             // Used to invert the cooling fan output
+static byte fanLOW = LOW;               // Used to invert the cooling fan output
+
+volatile uint16_t mainLoopCount;
+byte deltaToothCount = 0; //The last tooth that was used with the deltaV calc
+int rpmDelta;
+byte ignitionCount;
+uint16_t fixedCrankingOverride = 0;
+int16_t lastAdvance; //Stores the previous advance figure to track changes.
+bool clutchTrigger;
+bool previousClutchTrigger;
+
+unsigned long secCounter; //The next time to incremen 'runSecs' counter.
+int channel1IgnDegrees; //The number of crank degrees until cylinder 1 is at TDC (This is obviously 0 for virtually ALL engines, but there's some weird ones)
+int channel2IgnDegrees; //The number of crank degrees until cylinder 2 (and 5/6/7/8) is at TDC
+int channel3IgnDegrees; //The number of crank degrees until cylinder 3 (and 5/6/7/8) is at TDC
+int channel4IgnDegrees; //The number of crank degrees until cylinder 4 (and 5/6/7/8) is at TDC
+int channel5IgnDegrees; //The number of crank degrees until cylinder 5 is at TDC
+int channel1InjDegrees; //The number of crank degrees until cylinder 1 is at TDC (This is obviously 0 for virtually ALL engines, but there's some weird ones)
+int channel2InjDegrees; //The number of crank degrees until cylinder 2 (and 5/6/7/8) is at TDC
+int channel3InjDegrees; //The number of crank degrees until cylinder 3 (and 5/6/7/8) is at TDC
+int channel4InjDegrees; //The number of crank degrees until cylinder 4 (and 5/6/7/8) is at TDC
+int channel5InjDegrees; //The number of crank degrees until cylinder 5 is at TDC
+
+//These are the functions the get called to begin and end the ignition coil charging. They are required for the various spark output modes
+void (*ign1StartFunction)();
+void (*ign1EndFunction)();
+void (*ign2StartFunction)();
+void (*ign2EndFunction)();
+void (*ign3StartFunction)();
+void (*ign3EndFunction)();
+void (*ign4StartFunction)();
+void (*ign4EndFunction)();
+void (*ign5StartFunction)();
+void (*ign5EndFunction)();
+
+int timePerDegree;
+byte degreesPerLoop; //The number of crank degrees that pass for each mainloop of the program
+volatile bool fpPrimed = false; //Tracks whether or not the fuel pump priming has been completed yet
+bool initialisationComplete = false; //Tracks whether the setup() functino has run completely
+
+void setup()
+{
+  digitalWrite(LED_BUILTIN, LOW);
+  //Setup the dummy fuel and ignition tables
+  //dummyFuelTable(&fuelTable);
+  //dummyIgnitionTable(&ignitionTable);
+  table3D_setSize(&fuelTable, 16);
+  table3D_setSize(&ignitionTable, 16);
+  table3D_setSize(&afrTable, 16);
+  table3D_setSize(&boostTable, 8);
+  table3D_setSize(&vvtTable, 8);
+  table3D_setSize(&trim1Table, 6);
+  table3D_setSize(&trim2Table, 6);
+  table3D_setSize(&trim3Table, 6);
+  table3D_setSize(&trim4Table, 6);
+
+  #if defined(CORE_STM32)
+    EEPROM.init();
+  #endif
+  loadConfig();
+  doUpdates(); //Check if any data items need updating (Occurs ith firmware updates)
+
+  Serial.begin(115200);
+#if defined(__AVR_ATmega1280__) || defined(__AVR_ATmega2560__) //ATmega2561 does not have Serial3
+  if (configPage10.enable_canbus == 1) { CANSerial.begin(115200); }
+#elif defined(CORE_STM32)
+  if (configPage10.enable_canbus == 1) { CANSerial.begin(115200); }
+  else if (configPage10.enable_canbus == 2)
+  {
+    //enable local can interface
+  }
+#elif defined(CORE_TEENSY)
+  if (configPage10.enable_canbus == 1) { CANSerial.begin(115200); }
+  else if (configPage10.enable_canbus == 2)
+  {
+    //Teensy onboard CAN not used currently
+    //enable local can interface
+    //setup can interface to 250k
+    //FlexCAN CANbus0(2500000, 0);
+    //static CAN_message_t txmsg,rxmsg;
+    //CANbus0.begin();
+  }
+#endif
+
+  //Repoint the 2D table structs to the config pages that were just loaded
+  taeTable.valueSize = SIZE_BYTE; //Set this table to use byte values
+  taeTable.xSize = 4;
+  taeTable.values = configPage2.taeValues;
+  taeTable.axisX = configPage2.taeBins;
+  WUETable.valueSize = SIZE_BYTE; //Set this table to use byte values
+  WUETable.xSize = 10;
+  WUETable.values = configPage1.wueValues;
+  WUETable.axisX = configPage2.wueBins;
+  crankingEnrichTable.valueSize = SIZE_BYTE;
+  crankingEnrichTable.xSize = 4;
+  crankingEnrichTable.values = configPage11.crankingEnrichValues;
+  crankingEnrichTable.axisX = configPage11.crankingEnrichBins;
+
+  dwellVCorrectionTable.valueSize = SIZE_BYTE;
+  dwellVCorrectionTable.xSize = 6;
+  dwellVCorrectionTable.values = configPage2.dwellCorrectionValues;
+  dwellVCorrectionTable.axisX = configPage3.voltageCorrectionBins;
+  injectorVCorrectionTable.valueSize = SIZE_BYTE;
+  injectorVCorrectionTable.xSize = 6;
+  injectorVCorrectionTable.values = configPage3.injVoltageCorrectionValues;
+  injectorVCorrectionTable.axisX = configPage3.voltageCorrectionBins;
+  IATDensityCorrectionTable.valueSize = SIZE_BYTE;
+  IATDensityCorrectionTable.xSize = 9;
+  IATDensityCorrectionTable.values = configPage3.airDenRates;
+  IATDensityCorrectionTable.axisX = configPage3.airDenBins;
+  IATRetardTable.valueSize = SIZE_BYTE;
+  IATRetardTable.xSize = 6;
+  IATRetardTable.values = configPage2.iatRetValues;
+  IATRetardTable.axisX = configPage2.iatRetBins;
+  rotarySplitTable.valueSize = SIZE_BYTE;
+  rotarySplitTable.xSize = 8;
+  rotarySplitTable.values = configPage11.rotarySplitValues;
+  rotarySplitTable.axisX = configPage11.rotarySplitBins;
+
+  //Setup the calibration tables
+  loadCalibration();
+
+  //Set the pin mappings
+  if(configPage1.pinMapping > BOARD_NR_GPIO_PINS)
+  {
+    //First time running on this board
+    setPinMapping(3); //Force board to v0.4
+    configPage1.flexEnabled = false; //Have to disable flex. If this isn't done and the wrong flex pin is interrupt attached below, system can hang.
+  }
+  else { setPinMapping(configPage1.pinMapping); }
+
+  //Need to check early on whether the coil charging is inverted. If this is not set straight away it can cause an unwanted spark at bootup
+  if(configPage2.IgInv == 1) { coilHIGH = LOW, coilLOW = HIGH; }
+  else { coilHIGH = HIGH, coilLOW = LOW; }
+  endCoil1Charge();
+  endCoil2Charge();
+  endCoil3Charge();
+  endCoil4Charge();
+  endCoil5Charge();
+
+  //Similar for injectors, make sure they're turned off
+  closeInjector1();
+  closeInjector2();
+  closeInjector3();
+  closeInjector4();
+  closeInjector5();
+
+  //Set the tacho output default state
+  digitalWrite(pinTachOut, HIGH);
+
+  //Perform all initialisations
+  initialiseSchedulers();
+  initialiseTimers();
+  //initialiseDisplay();
+  initialiseIdle();
+  initialiseFan();
+  initialiseAuxPWM();
+  initialiseCorrections();
+  initialiseADC();
+
+  //Lookup the current MAP reading for barometric pressure
+  instanteneousMAPReading();
+  //barometric reading can be taken from either an external sensor if enabled, or simply by using the initial MAP value
+  if ( configPage3.useExtBaro != 0 )
+  {
+    readBaro();
+    EEPROM.update(EEPROM_LAST_BARO, currentStatus.baro);
+  }
+  else
+  {
+    /*
+     * The highest sea-level pressure on Earth occurs in Siberia, where the Siberian High often attains a sea-level pressure above 105 kPa;
+     * with record highs close to 108.5 kPa.
+     * The lowest measurable sea-level pressure is found at the centers of tropical cyclones and tornadoes, with a record low of 87 kPa;
+     */
+    if ((currentStatus.MAP >= BARO_MIN) && (currentStatus.MAP <= BARO_MAX)) //Check if engine isn't running
+    {
+      currentStatus.baro = currentStatus.MAP;
+      EEPROM.update(EEPROM_LAST_BARO, currentStatus.baro);
+    }
+    else
+    {
+      //Attempt to use the last known good baro reading from EEPROM
+      if ((EEPROM.read(EEPROM_LAST_BARO) >= BARO_MIN) && (EEPROM.read(EEPROM_LAST_BARO) <= BARO_MAX)) //Make sure it's not invalid (Possible on first run etc)
+      { currentStatus.baro = EEPROM.read(EEPROM_LAST_BARO); } //last baro correction
+      else { currentStatus.baro = 100; } //Final fall back position.
+    }
+  }
+
+  //Check whether the flex sensor is enabled and if so, attach an interupt for it
+  if(configPage1.flexEnabled)
+  {
+    attachInterrupt(digitalPinToInterrupt(pinFlex), flexPulse, RISING);
+    currentStatus.ethanolPct = 0;
+  }
+
+  //Once the configs have been loaded, a number of one time calculations can be completed
+  req_fuel_uS = configPage1.reqFuel * 100; //Convert to uS and an int. This is the only variable to be used in calculations
+  inj_opentime_uS = configPage1.injOpen * 100; //Injector open time. Comes through as ms*10 (Eg 15.5ms = 155).
+
+  //Begin the main crank trigger interrupt pin setup
+  //The interrupt numbering is a bit odd - See here for reference: http://arduino.cc/en/Reference/AttachInterrupt
+  //These assignments are based on the Arduino Mega AND VARY BETWEEN BOARDS. Please confirm the board you are using and update acordingly.
+  currentStatus.RPM = 0;
+  currentStatus.hasSync = false;
+  currentStatus.runSecs = 0;
+  currentStatus.secl = 0;
+  currentStatus.startRevolutions = 0;
+  currentStatus.flatShiftingHard = false;
+  currentStatus.launchingHard = false;
+  currentStatus.crankRPM = ((unsigned int)configPage2.crankRPM * 100); //Crank RPM limit (Saves us calculating this over and over again. It's updated once per second in timers.ino)
+  triggerFilterTime = 0; //Trigger filter time is the shortest possible time (in uS) that there can be between crank teeth (ie at max RPM). Any pulses that occur faster than this time will be disgarded as noise. This is simply a default value, the actual values are set in the setup() functinos of each decoder
+
+  noInterrupts();
+  initialiseTriggers();
+
+  //End crank triger interrupt attachment
+  req_fuel_uS = req_fuel_uS / engineSquirtsPerCycle; //The req_fuel calculation above gives the total required fuel (At VE 100%) in the full cycle. If we're doing more than 1 squirt per cycle then we need to split the amount accordingly. (Note that in a non-sequential 4-stroke setup you cannot have less than 2 squirts as you cannot determine the stroke to make the single squirt on)
+
+  //Initial values for loop times
+  previousLoopTime = 0;
+  currentLoopTime = micros();
+
+  mainLoopCount = 0;
+  ignitionCount = 0;
+
+  //Calculate the number of degrees between cylinders
+  switch (configPage1.nCylinders) {
+    case 1:
+      channel1IgnDegrees = 0;
+      channel1InjDegrees = 0;
+
+      channel1InjEnabled = true;
+      break;
+
+    case 2:
+      channel1IgnDegrees = 0;
+
+      if (configPage1.engineType == EVEN_FIRE )
+      {
+        channel2IgnDegrees = 180;
+      }
+      else { channel2IgnDegrees = configPage1.oddfire2; }
+
+      //For alternating injection, the squirt occurs at different times for each channel
+      if(configPage1.injLayout == INJ_SEMISEQUENTIAL)
+      {
+        channel1InjDegrees = 0;
+        channel2InjDegrees = channel2IgnDegrees; //Set to the same as the ignition degrees (Means there's no need for another if to check for oddfire)
+      }
+      if (!configPage1.injTiming) { channel1InjDegrees = channel2InjDegrees = 0; } //For simultaneous, all squirts happen at the same time
+
+      channel1InjEnabled = true;
+      channel2InjEnabled = true;
+      break;
+
+    case 3:
+      channel1IgnDegrees = 0;
+
+      if (configPage1.engineType == EVEN_FIRE )
+      {
+        if(configPage2.sparkMode == IGN_MODE_SEQUENTIAL)
+        {
+          channel2IgnDegrees = 240;
+          channel3IgnDegrees = 480;
+
+          CRANK_ANGLE_MAX_IGN = 720;
+        }
+        else
+        {
+          channel2IgnDegrees = 120;
+          channel3IgnDegrees = 240;
+        }
+      }
+      else
+      {
+        channel2IgnDegrees = configPage1.oddfire2;
+        channel3IgnDegrees = configPage1.oddfire3;
+      }
+
+      //For alternatiing injection, the squirt occurs at different times for each channel
+      if(configPage1.injLayout == INJ_SEMISEQUENTIAL  || configPage1.injLayout == INJ_PAIRED)
+      {
+        channel1InjDegrees = 0;
+        channel2InjDegrees = 120;
+        channel3InjDegrees = 240;
+      }
+      else if (configPage1.injLayout == INJ_SEQUENTIAL)
+      {
+        channel1InjDegrees = 0;
+        channel2InjDegrees = 240;
+        channel3InjDegrees = 480;
+        CRANK_ANGLE_MAX_INJ = 720;
+        req_fuel_uS = req_fuel_uS * 2;
+      }
+      if (!configPage1.injTiming) { channel1InjDegrees = channel2InjDegrees = channel3InjDegrees = 0; } //For simultaneous, all squirts happen at the same time
+
+      channel1InjEnabled = true;
+      channel2InjEnabled = true;
+      channel3InjEnabled = true;
+      break;
+    case 4:
+      channel1IgnDegrees = 0;
+
+      if (configPage1.engineType == EVEN_FIRE )
+      {
+        channel2IgnDegrees = 180;
+
+        if(configPage2.sparkMode == IGN_MODE_SEQUENTIAL)
+        {
+          channel3IgnDegrees = 360;
+          channel4IgnDegrees = 540;
+
+          CRANK_ANGLE_MAX_IGN = 720;
+        }
+      }
+      else
+      {
+        channel2IgnDegrees = configPage1.oddfire2;
+        channel3IgnDegrees = configPage1.oddfire3;
+        channel4IgnDegrees = configPage1.oddfire4;
+      }
+
+      //For alternatiing injection, the squirt occurs at different times for each channel
+      if(configPage1.injLayout == INJ_SEMISEQUENTIAL || configPage1.injLayout == INJ_PAIRED)
+      {
+        channel1InjDegrees = 0;
+        channel2InjDegrees = 180;
+      }
+      else if (configPage1.injLayout == INJ_SEQUENTIAL)
+      {
+        channel1InjDegrees = 0;
+        channel2InjDegrees = 180;
+        channel3InjDegrees = 360;
+        channel4InjDegrees = 540;
+
+        channel3InjEnabled = true;
+        channel4InjEnabled = true;
+
+        CRANK_ANGLE_MAX_INJ = 720;
+        req_fuel_uS = req_fuel_uS * 2;
+      }
+      if (!configPage1.injTiming) { channel1InjDegrees = channel2InjDegrees = 0; } //For simultaneous, all squirts happen at the same time
+
+      channel1InjEnabled = true;
+      channel2InjEnabled = true;
+      break;
+    case 5:
+      channel1IgnDegrees = 0;
+      channel2IgnDegrees = 72;
+      channel3IgnDegrees = 144;
+      channel4IgnDegrees = 216;
+      channel5IgnDegrees = 288;
+
+      if(configPage2.sparkMode == IGN_MODE_SEQUENTIAL)
+      {
+        channel2IgnDegrees = 144;
+        channel3IgnDegrees = 288;
+        channel4IgnDegrees = 432;
+        channel5IgnDegrees = 576;
+
+        CRANK_ANGLE_MAX_IGN = 720;
+      }
+
+      //For alternatiing injection, the squirt occurs at different times for each channel
+      if(configPage1.injLayout == INJ_SEMISEQUENTIAL || configPage1.injLayout == INJ_PAIRED)
+      {
+        channel1InjDegrees = 0;
+        channel2InjDegrees = 72;
+        channel3InjDegrees = 144;
+        channel4InjDegrees = 216;
+        channel5InjDegrees = 288;
+      }
+      else if (configPage1.injLayout == INJ_SEQUENTIAL)
+      {
+        channel1InjDegrees = 0;
+        channel2InjDegrees = 144;
+        channel3InjDegrees = 288;
+        channel4InjDegrees = 432;
+        channel5InjDegrees = 576;
+
+        CRANK_ANGLE_MAX_INJ = 720;
+      }
+      if (!configPage1.injTiming) { channel1InjDegrees = channel2InjDegrees = channel3InjDegrees = channel4InjDegrees = channel5InjDegrees = 0; } //For simultaneous, all squirts happen at the same time
+
+      channel1InjEnabled = true;
+      channel2InjEnabled = true;
+      channel3InjEnabled = false; //this is disabled as injector 5 function calls 3 & 5 together
+      channel4InjEnabled = true;
+      channel5InjEnabled = true;
+      break;
+    case 6:
+      channel1IgnDegrees = 0;
+      channel1InjDegrees = 0;
+      channel2IgnDegrees = 120;
+      channel2InjDegrees = 120;
+      channel3IgnDegrees = 240;
+      channel3InjDegrees = 240;
+
+      if (!configPage1.injTiming) { channel1InjDegrees = channel2InjDegrees = channel3InjDegrees = 0; } //For simultaneous, all squirts happen at the same time
+
+      configPage1.injLayout = 0; //This is a failsafe. We can never run semi-sequential with more than 4 cylinders
+
+      channel1InjEnabled = true;
+      channel2InjEnabled = true;
+      channel3InjEnabled = true;
+      break;
+    case 8:
+      channel1IgnDegrees = channel1InjDegrees = 0;
+      channel2IgnDegrees = channel2InjDegrees = 90;
+      channel3IgnDegrees = channel3InjDegrees = 180;
+      channel4IgnDegrees = channel4InjDegrees = 270;
+
+      if (!configPage1.injTiming)  { channel1InjDegrees = channel2InjDegrees = channel3InjDegrees = channel4InjDegrees = 0; } //For simultaneous, all squirts happen at the same time
+
+      configPage1.injLayout = 0; //This is a failsafe. We can never run semi-sequential with more than 4 cylinders
+
+      channel1InjEnabled = true;
+      channel2InjEnabled = true;
+      channel3InjEnabled = true;
+      channel4InjEnabled = true;
+      break;
+    default: //Handle this better!!!
+      channel1InjDegrees = 0;
+      channel2InjDegrees = 180;
+      break;
+  }
+
+  switch(configPage2.sparkMode)
+  {
+    case IGN_MODE_WASTED:
+      //Wasted Spark (Normal mode)
+      ign1StartFunction = beginCoil1Charge;
+      ign1EndFunction = endCoil1Charge;
+      ign2StartFunction = beginCoil2Charge;
+      ign2EndFunction = endCoil2Charge;
+      ign3StartFunction = beginCoil3Charge;
+      ign3EndFunction = endCoil3Charge;
+      ign4StartFunction = beginCoil4Charge;
+      ign4EndFunction = endCoil4Charge;
+      ign5StartFunction = beginCoil5Charge;
+      ign5EndFunction = endCoil5Charge;
+      break;
+
+    case IGN_MODE_SINGLE:
+      //Single channel mode. All ignition pulses are on channel 1
+      ign1StartFunction = beginCoil1Charge;
+      ign1EndFunction = endCoil1Charge;
+      ign2StartFunction = beginCoil1Charge;
+      ign2EndFunction = endCoil1Charge;
+      ign3StartFunction = beginCoil1Charge;
+      ign3EndFunction = endCoil1Charge;
+      ign4StartFunction = beginCoil1Charge;
+      ign4EndFunction = endCoil1Charge;
+      ign5StartFunction = beginCoil1Charge;
+      ign5EndFunction = endCoil1Charge;
+      break;
+
+    case IGN_MODE_WASTEDCOP:
+      //Wasted COP mode. Ignition channels 1&3 and 2&4 are paired together
+      //This is not a valid mode for >4 cylinders
+      if( configPage1.nCylinders <= 4 )
+      {
+        ign1StartFunction = beginCoil1and3Charge;
+        ign1EndFunction = endCoil1and3Charge;
+        ign2StartFunction = beginCoil2and4Charge;
+        ign2EndFunction = endCoil2and4Charge;
+
+        ign3StartFunction = nullCallback;
+        ign3EndFunction = nullCallback;
+        ign4StartFunction = nullCallback;
+        ign4EndFunction = nullCallback;
+      }
+      else
+      {
+        //If the person has inadvertantly selected this when running more than 4 cylinders, just use standard Wasted spark mode
+        ign1StartFunction = beginCoil1Charge;
+        ign1EndFunction = endCoil1Charge;
+        ign2StartFunction = beginCoil2Charge;
+        ign2EndFunction = endCoil2Charge;
+        ign3StartFunction = beginCoil3Charge;
+        ign3EndFunction = endCoil3Charge;
+        ign4StartFunction = beginCoil4Charge;
+        ign4EndFunction = endCoil4Charge;
+        ign5StartFunction = beginCoil5Charge;
+        ign5EndFunction = endCoil5Charge;
+      }
+      break;
+
+    case IGN_MODE_SEQUENTIAL:
+      ign1StartFunction = beginCoil1Charge;
+      ign1EndFunction = endCoil1Charge;
+      ign2StartFunction = beginCoil2Charge;
+      ign2EndFunction = endCoil2Charge;
+      ign3StartFunction = beginCoil3Charge;
+      ign3EndFunction = endCoil3Charge;
+      ign4StartFunction = beginCoil4Charge;
+      ign4EndFunction = endCoil4Charge;
+      ign5StartFunction = beginCoil5Charge;
+      ign5EndFunction = endCoil5Charge;
+      break;
+
+    case IGN_MODE_ROTARY:
+      if(configPage11.rotaryType == ROTARY_IGN_FC)
+      {
+        ign1StartFunction = beginCoil1Charge;
+        ign1EndFunction = endCoil1Charge;
+        ign2StartFunction = beginCoil1Charge;
+        ign2EndFunction = endCoil1Charge;
+
+        ign3StartFunction = beginTrailingCoilCharge;
+        ign3EndFunction = endTrailingCoilCharge1;
+        ign4StartFunction = beginTrailingCoilCharge;
+        ign4EndFunction = endTrailingCoilCharge2;
+      }
+      break;
+
+
+
+    default:
+      //Wasted spark (Shouldn't ever happen anyway)
+      ign1StartFunction = beginCoil1Charge;
+      ign1EndFunction = endCoil1Charge;
+      ign2StartFunction = beginCoil2Charge;
+      ign2EndFunction = endCoil2Charge;
+      ign3StartFunction = beginCoil3Charge;
+      ign3EndFunction = endCoil3Charge;
+      ign4StartFunction = beginCoil4Charge;
+      ign4EndFunction = endCoil4Charge;
+      ign5StartFunction = beginCoil5Charge;
+      ign5EndFunction = endCoil5Charge;
+      break;
+  }
+
+  //Begin priming the fuel pump. This is turned off in the low resolution, 1s interrupt in timers.ino
+  digitalWrite(pinFuelPump, HIGH);
+  fuelPumpOn = true;
+  interrupts();
+  //Perform the priming pulses. Set these to run at an arbitrary time in the future (100us). The prime pulse value is in ms*10, so need to multiple by 100 to get to uS
+  setFuelSchedule1(100, (unsigned long)(configPage1.primePulse * 100));
+  setFuelSchedule2(100, (unsigned long)(configPage1.primePulse * 100));
+  setFuelSchedule3(100, (unsigned long)(configPage1.primePulse * 100));
+  setFuelSchedule4(100, (unsigned long)(configPage1.primePulse * 100));
+  initialisationComplete = true;
+  digitalWrite(LED_BUILTIN, HIGH);
+}
+
+void loop()
+{
+      mainLoopCount++;
+      LOOP_TIMER = TIMER_mask;
+      //Check for any requets from serial. Serial operations are checked under 2 scenarios:
+      // 1) Every 64 loops (64 Is more than fast enough for TunerStudio). This function is equivalent to ((loopCount % 64) == 1) but is considerably faster due to not using the mod or division operations
+      // 2) If the amount of data in the serial buffer is greater than a set threhold (See globals.h). This is to avoid serial buffer overflow when large amounts of data is being sent
+      if ( BIT_CHECK(LOOP_TIMER, BIT_TIMER_15HZ) or (Serial.available() > SERIAL_BUFFER_THRESHOLD) )
+
+      {
+        if (Serial.available() > 0)
+        {
+          command();
+        }
+      }
+
+#if defined(__AVR_ATmega1280__) || defined(__AVR_ATmega2560__) //ATmega2561 does not have Serial3
+      //if serial3 interface is enabled then check for serial3 requests.
+      if (configPage10.enable_canbus == 1)
+          {
+            if ( BIT_CHECK(LOOP_TIMER, BIT_TIMER_15HZ) or (CANSerial.available() > SERIAL_BUFFER_THRESHOLD) )
+
+                {
+                  if (CANSerial.available() > 0)
+                    {
+                    canCommand();
+                    }
+                }
+          }
+
+#elif  defined(CORE_TEENSY) || defined(CORE_STM32)
+      //if can or secondary serial interface is enabled then check for requests.
+      if (configPage10.enable_canbus == 1)  //secondary serial interface enabled
+          {
+            if ( (BIT_CHECK(LOOP_TIMER, BIT_TIMER_15HZ)) or (CANSerial.available() > SERIAL_BUFFER_THRESHOLD) )
+
+                {
+                  if (CANSerial.available() > 0)
+                    {
+                    canCommand();
+                    }
+                }
+          }
+      else if (configPage10.enable_canbus == 2) // can module enabled
+          {
+            //check local can module
+            // if ( (BIT_CHECK(LOOP_TIMER, BIT_TIMER_15HZ)) or (CANbus0.available())
+            //    {
+            //      CANbus0.read(rx_msg);
+            //    }
+          }
+#endif
+
+    //Displays currently disabled
+    // if (configPage1.displayType && (mainLoopCount & 255) == 1) { updateDisplay();}
+
+    previousLoopTime = currentLoopTime;
+    currentLoopTime = micros();
+    unsigned long timeToLastTooth = (currentLoopTime - toothLastToothTime);
+    if ( (timeToLastTooth < MAX_STALL_TIME) || (toothLastToothTime > currentLoopTime) ) //Check how long ago the last tooth was seen compared to now. If it was more than half a second ago then the engine is probably stopped. toothLastToothTime can be greater than currentLoopTime if a pulse occurs between getting the lastest time and doing the comparison
+    {
+      currentStatus.RPM = currentStatus.longRPM = getRPM(); //Long RPM is included here
+      FUEL_PUMP_ON();
+      fuelPumpOn = true; //Not sure if this is needed.
+    }
+    else
+    {
+      //We reach here if the time between teeth is too great. This VERY likely means the engine has stopped
+      currentStatus.RPM = 0;
+      currentStatus.PW1 = 0;
+      currentStatus.VE = 0;
+      toothLastToothTime = 0;
+      toothLastSecToothTime = 0;
+      //toothLastMinusOneToothTime = 0;
+      currentStatus.hasSync = false;
+      currentStatus.runSecs = 0; //Reset the counter for number of seconds running.
+      secCounter = 0; //Reset our seconds counter.
+      currentStatus.startRevolutions = 0;
+      toothSystemCount = 0;
+      secondaryToothCount = 0;
+      MAPcurRev = 0;
+      MAPcount = 0;
+      currentStatus.rpmDOT = 0;
+      ignitionOn = false;
+      fuelOn = false;
+      if (fpPrimed) { digitalWrite(pinFuelPump, LOW); } //Turn off the fuel pump, but only if the priming is complete
+      fuelPumpOn = false;
+      disableIdle(); //Turn off the idle PWM
+      BIT_CLEAR(currentStatus.engine, BIT_ENGINE_CRANK); //Clear cranking bit (Can otherwise get stuck 'on' even with 0 rpm)
+      BIT_CLEAR(currentStatus.engine, BIT_ENGINE_WARMUP); //Same as above except for WUE
+
+      //This is a safety check. If for some reason the interrupts have got screwed up (Leading to 0rpm), this resets them.
+      //It can possibly be run much less frequently.
+      initialiseTriggers();
+
+      VVT_PIN_LOW();
+      DISABLE_VVT_TIMER();
+      DISABLE_BOOST_TIMER(); //Turn off timer
+      BOOST_PIN_LOW();
+    }
+
+    //Uncomment the following for testing
+    /*
+    currentStatus.hasSync = true;
+    currentStatus.RPM = 500;
+    */
+
+    //***Perform sensor reads***
+    //-----------------------------------------------------------------------------------------------------
+    readMAP();
+
+    if ( BIT_CHECK(LOOP_TIMER, BIT_TIMER_15HZ))
+    {
+      BIT_CLEAR(TIMER_mask, BIT_TIMER_15HZ);
+      readTPS(); //TPS reading to be performed every 32 loops (any faster and it can upset the TPSdot sampling time)
+
+      //Check for launching/flat shift (clutch) can be done around here too
+      previousClutchTrigger = clutchTrigger;
+      if(configPage3.launchHiLo) { clutchTrigger = digitalRead(pinLaunch); }
+      else { clutchTrigger = !digitalRead(pinLaunch); }
+
+      if(previousClutchTrigger != clutchTrigger) { currentStatus.clutchEngagedRPM = currentStatus.RPM; }
+
+      if (configPage3.launchEnabled && clutchTrigger && (currentStatus.clutchEngagedRPM < ((unsigned int)(configPage3.flatSArm) * 100)) && (currentStatus.RPM > ((unsigned int)(configPage3.lnchHardLim) * 100)) ) { currentStatus.launchingHard = true; BIT_SET(currentStatus.spark, BIT_SPARK_HLAUNCH); } //HardCut rev limit for 2-step launch control.
+      else { currentStatus.launchingHard = false; BIT_CLEAR(currentStatus.spark, BIT_SPARK_HLAUNCH); }
+
+      if(configPage3.flatSEnable && clutchTrigger && (currentStatus.RPM > ((unsigned int)(configPage3.flatSArm) * 100)) && (currentStatus.RPM > currentStatus.clutchEngagedRPM) ) { currentStatus.flatShiftingHard = true; }
+      else { currentStatus.flatShiftingHard = false; }
+
+      //Boost cutoff is very similar to launchControl, but with a check against MAP rather than a switch
+      if(configPage3.boostCutType && currentStatus.MAP > (configPage3.boostLimit * 2) ) //The boost limit is divided by 2 to allow a limit up to 511kPa
+      {
+        switch(configPage3.boostCutType)
+        {
+          case 1:
+            BIT_SET(currentStatus.spark, BIT_SPARK_BOOSTCUT);
+            BIT_CLEAR(currentStatus.squirt, BIT_SQUIRT_BOOSTCUT);
+            break;
+          case 2:
+            BIT_SET(currentStatus.squirt, BIT_SQUIRT_BOOSTCUT);
+            BIT_CLEAR(currentStatus.spark, BIT_SPARK_BOOSTCUT);
+            break;
+          case 3:
+            BIT_SET(currentStatus.spark, BIT_SPARK_BOOSTCUT);
+            BIT_SET(currentStatus.squirt, BIT_SQUIRT_BOOSTCUT);
+            break;
+        }
+      }
+      else
+      {
+        BIT_CLEAR(currentStatus.spark, BIT_SPARK_BOOSTCUT);
+        BIT_CLEAR(currentStatus.squirt, BIT_SQUIRT_BOOSTCUT);
+      }
+
+      //And check whether the tooth log buffer is ready
+      if(toothHistoryIndex > TOOTH_LOG_SIZE) { BIT_SET(currentStatus.squirt, BIT_SQUIRT_TOOTHLOG1READY); }
+
+      //Most boost tends to run at about 30Hz, so placing it here ensures a new target time is fetched frequently enough
+      boostControl();
+    }
+    if(BIT_CHECK(LOOP_TIMER, BIT_TIMER_30HZ)) //Every 64 loops
+    {
+      //Nothing here currently
+      BIT_CLEAR(TIMER_mask, BIT_TIMER_30HZ);
+    }
+    //The IAT and CLT readings can be done less frequently. This still runs about 4 times per second
+    if (BIT_CHECK(LOOP_TIMER, BIT_TIMER_4HZ)) //Every 256 loops
+    {
+       BIT_CLEAR(TIMER_mask, BIT_TIMER_4HZ);
+       readCLT();
+       readIAT();
+       readO2();
+       readBat();
+#if defined(__AVR_ATmega1280__) || defined(__AVR_ATmega2560__) //ATmega2561 does not have Serial3
+      //if Can interface is enabled then check for serial3 requests.
+      if (configPage10.enable_canbus == 1)  // megas only support can via secondary serial
+          {
+            if (configPage10.enable_candata_in)
+              {
+                if (BIT_CHECK(configPage10.caninput_sel,currentStatus.current_caninchannel))  //if current input channel bit is enabled
+                  {
+                    sendCancommand(2,0,currentStatus.current_caninchannel,0,((configPage10.caninput_param_group[currentStatus.current_caninchannel]&2047)+256));    //send an R command for data from paramgroup[currentStatus.current_caninchannel]
+                  }
+                else
+                  {
+                    if (currentStatus.current_caninchannel < 15)
+                        {
+                          currentStatus.current_caninchannel++;   //step to next input channel if under 15
+                        }
+                    else
+                        {
+                          currentStatus.current_caninchannel = 0;   //reset input channel back to 1
+                        }
+                  }
+              }
+          }
+#elif defined(CORE_STM32) || defined(CORE_TEENSY)
+      //if serial3io is enabled then check for serial3 requests.
+            if (configPage10.enable_candata_in)
+              {
+                if (BIT_CHECK(configPage10.caninput_sel,currentStatus.current_caninchannel))  //if current input channel is enabled
+                  {
+                    if (configPage10.enable_canbus == 1)  //can via secondary serial
+                    {
+                      sendCancommand(2,0,currentStatus.current_caninchannel,0,((configPage10.caninput_param_group[currentStatus.current_caninchannel]&2047)+256));    //send an R command for data from paramgroup[currentStatus.current_caninchannel]
+                    }
+                    else if (configPage10.enable_canbus == 2) // can via internal can module
+                    {
+                      sendCancommand(3,configPage10.speeduino_tsCanId,currentStatus.current_caninchannel,0,configPage10.caninput_param_group[currentStatus.current_caninchannel]);    //send via localcanbus the command for data from paramgroup[currentStatus.current_caninchannel]
+                    }
+                  }
+                else
+                  {
+                    if (currentStatus.current_caninchannel < 15)
+                        {
+                          currentStatus.current_caninchannel++;   //step to next input channel if under 15
+                        }
+                    else
+                        {
+                          currentStatus.current_caninchannel = 0;   //reset input channel back to 0
+                        }
+                  }
+              }
+
+#endif
+       vvtControl();
+       idleControl(); //Perform any idle related actions. Even at higher frequencies, running 4x per second is sufficient.
+    }
+    if (BIT_CHECK(LOOP_TIMER, BIT_TIMER_1HZ)) //Every 1024 loops (Approx. 1 per second)
+    {
+      //Approx. once per second
+      BIT_CLEAR(TIMER_mask, BIT_TIMER_1HZ);
+      readBaro();
+    }
+
+    if(configPage4.iacAlgorithm == IAC_ALGORITHM_STEP_OL || configPage4.iacAlgorithm == IAC_ALGORITHM_STEP_CL) { idleControl(); } //Run idlecontrol every loop for stepper idle.
+
+    //Always check for sync
+    //Main loop runs within this clause
+    if (currentStatus.hasSync && (currentStatus.RPM > 0))
+    {
+        if(currentStatus.startRevolutions >= configPage2.StgCycles)  { ignitionOn = true; fuelOn = true;} //Enable the fuel and ignition, assuming staging revolutions are complete
+        //If it is, check is we're running or cranking
+        if(currentStatus.RPM > currentStatus.crankRPM) //Crank RPM stored in byte as RPM / 100
+        {
+          BIT_SET(currentStatus.engine, BIT_ENGINE_RUN); //Sets the engine running bit
+          //Only need to do anything if we're transitioning from cranking to running
+          if( BIT_CHECK(currentStatus.engine, BIT_ENGINE_CRANK) )
+          {
+            BIT_CLEAR(currentStatus.engine, BIT_ENGINE_CRANK); //clears the engine cranking bit
+            if(configPage2.ignBypassEnabled) { digitalWrite(pinIgnBypass, HIGH); }
+          }
+        }
+        else
+        {  //Sets the engine cranking bit, clears the engine running bit
+          BIT_SET(currentStatus.engine, BIT_ENGINE_CRANK);
+          BIT_CLEAR(currentStatus.engine, BIT_ENGINE_RUN);
+          currentStatus.runSecs = 0; //We're cranking (hopefully), so reset the engine run time to prompt ASE.
+          if(configPage2.ignBypassEnabled) { digitalWrite(pinIgnBypass, LOW); }
+        }
+      //END SETTING STATUSES
+      //-----------------------------------------------------------------------------------------------------
+
+      //Begin the fuel calculation
+      //Calculate an injector pulsewidth from the VE
+      currentStatus.corrections = correctionsFuel();
+      lastAdvance = currentStatus.advance; //Store the previous advance value
+      if (configPage1.algorithm == LOAD_SOURCE_MAP) //Check which fuelling algorithm is being used
+      {
+        //Speed Density
+        currentStatus.VE = get3DTableValue(&fuelTable, currentStatus.MAP, currentStatus.RPM); //Perform lookup into fuel map for RPM vs MAP value
+        currentStatus.PW1 = PW_SD(req_fuel_uS, currentStatus.VE, currentStatus.MAP, currentStatus.corrections, inj_opentime_uS);
+        currentStatus.advance = get3DTableValue(&ignitionTable, currentStatus.MAP, currentStatus.RPM) - OFFSET_IGNITION; //As above, but for ignition advance
+      }
+      else
+      {
+        //Alpha-N
+        currentStatus.VE = get3DTableValue(&fuelTable, currentStatus.TPS, currentStatus.RPM); //Perform lookup into fuel map for RPM vs TPS value
+        currentStatus.PW1 = PW_AN(req_fuel_uS, currentStatus.VE, currentStatus.TPS, currentStatus.corrections, inj_opentime_uS); //Calculate pulsewidth using the Alpha-N algorithm (in uS)
+        currentStatus.advance = get3DTableValue(&ignitionTable, currentStatus.TPS, currentStatus.RPM) - OFFSET_IGNITION; //As above, but for ignition advance
+      }
+
+      currentStatus.advance = correctionsIgn(currentStatus.advance);
+
+      int injector1StartAngle = 0;
+      int injector2StartAngle = 0;
+      int injector3StartAngle = 0; //Currently used for 3 cylinder only
+      int injector4StartAngle = 0; //Not used until sequential gets written
+      int injector5StartAngle = 0; //For 5 cylinder testing
+      int ignition1StartAngle = 0;
+      int ignition2StartAngle = 0;
+      int ignition3StartAngle = 0; //Currently used for 3 cylinder only
+      int ignition4StartAngle = 0; //Not used until sequential or 4+ cylinders support gets written
+      int ignition5StartAngle = 0; //Not used until sequential or 4+ cylinders support gets written
+      //These are used for comparisons on channels above 1 where the starting angle (for injectors or ignition) can be less than a single loop time
+      //(Don't ask why this is needed, it will break your head)
+      int tempCrankAngle;
+      int tempStartAngle;
+
+      //********************************************************
+      //How fast are we going? Need to know how long (uS) it will take to get from one tooth to the next. We then use that to estimate how far we are between the last tooth and the next one
+      //We use a 1st Deriv accleration prediction, but only when there is an even spacing between primary sensor teeth
+      //Any decoder that has uneven spacing has its triggerToothAngle set to 0
+      if(secondDerivEnabled && toothHistoryIndex >= 3 && currentStatus.RPM < 2000) //toothHistoryIndex must be greater than or equal to 3 as we need the last 3 entries. Currently this mode only runs below 3000 rpm
+      //if(true)
+      {
+        //Only recalculate deltaV if the tooth has changed since last time (DeltaV stays the same until the next tooth)
+        //if (deltaToothCount != toothCurrentCount)
+        {
+          deltaToothCount = toothCurrentCount;
+          int angle1, angle2; //These represent the crank angles that are travelled for the last 2 pulses
+          if(configPage2.TrigPattern == 4)
+          {
+            //Special case for 70/110 pattern on 4g63
+            angle2 = triggerToothAngle; //Angle 2 is the most recent
+            if (angle2 == 70) { angle1 = 110; }
+            else { angle1 = 70; }
+          }
+          else if(configPage2.TrigPattern == 0)
+          {
+            //Special case for missing tooth decoder where the missing tooth was one of the last 2 seen
+            if(toothCurrentCount == 1) { angle2 = 2*triggerToothAngle; angle1 = triggerToothAngle; }
+            else if(toothCurrentCount == 2) { angle1 = 2*triggerToothAngle; angle2 = triggerToothAngle; }
+            else { angle1 = angle2 = triggerToothAngle; }
+          }
+          else { angle1 = angle2 = triggerToothAngle; }
+
+          long toothDeltaV = (1000000L * angle2 / toothHistory[toothHistoryIndex]) - (1000000L * angle1 / toothHistory[toothHistoryIndex-1]);
+          long toothDeltaT = toothHistory[toothHistoryIndex];
+          //long timeToLastTooth = micros() - toothLastToothTime;
+
+          rpmDelta = (toothDeltaV << 10) / (6 * toothDeltaT);
+        }
+
+
+        timePerDegree = ldiv( 166666L, (currentStatus.RPM + rpmDelta)).quot; //There is a small amount of rounding in this calculation, however it is less than 0.001 of a uS (Faster as ldiv than / )
+      }
+      else
+      {
+        long rpm_adjust = ((long)(micros() - toothOneTime) * (long)currentStatus.rpmDOT) / 1000000; //Take into account any likely accleration that has occurred since the last full revolution completed
+
+        //timePerDegree = DIV_ROUND_CLOSEST(166666L, (currentStatus.RPM + rpm_adjust));
+        timePerDegree = ldiv( 166666L, currentStatus.RPM + rpm_adjust).quot; //There is a small amount of rounding in this calculation, however it is less than 0.001 of a uS (Faster as ldiv than / )
+      }
+
+      //Check that the duty cycle of the chosen pulsewidth isn't too high. This is disabled at cranking
+      if( !BIT_CHECK(currentStatus.engine, BIT_ENGINE_CRANK) )
+      {
+        unsigned long pwLimit = percentage(configPage1.dutyLim, revolutionTime); //The pulsewidth limit is determined to be the duty cycle limit (Eg 85%) by the total time it takes to perform 1 revolution
+        if (CRANK_ANGLE_MAX_INJ == 720) { pwLimit = pwLimit * 2; } //For sequential, the maximum pulse time is double (2 revolutions). Wouldn't work for 2 stroke...
+        if (currentStatus.PW1 > pwLimit) { currentStatus.PW1 = pwLimit; }
+      }
+
+
+      //***********************************************************************************************
+      //BEGIN INJECTION TIMING
+      //Determine next firing angles
+      currentStatus.PW2 = currentStatus.PW3 = currentStatus.PW4 = currentStatus.PW1; // Initial state is for all pulsewidths to be the same (This gets changed below)
+      if(!configPage1.indInjAng) {configPage1.inj4Ang = configPage1.inj3Ang = configPage1.inj2Ang = configPage1.inj1Ang;} //Forcing all injector close angles to be the same.
+      int PWdivTimerPerDegree = div(currentStatus.PW1, timePerDegree).quot; //How many crank degrees the calculated PW will take at the current speed
+      injector1StartAngle = configPage1.inj1Ang - ( PWdivTimerPerDegree ); //This is a little primitive, but is based on the idea that all fuel needs to be delivered before the inlet valve opens. See http://www.extraefi.co.uk/sequential_fuel.html for more detail
+      if(injector1StartAngle < 0) {injector1StartAngle += CRANK_ANGLE_MAX_INJ;}
+      if(injector1StartAngle > CRANK_ANGLE_MAX_INJ) {injector1StartAngle -= CRANK_ANGLE_MAX_INJ;}
+
+      //Repeat the above for each cylinder
+      switch (configPage1.nCylinders)
+      {
+        //2 cylinders
+        case 2:
+          injector2StartAngle = (configPage1.inj2Ang + channel2InjDegrees - ( PWdivTimerPerDegree ));
+          if(injector2StartAngle > CRANK_ANGLE_MAX_INJ) {injector2StartAngle -= CRANK_ANGLE_MAX_INJ;}
+          if(injector2StartAngle < 0) {injector2StartAngle += CRANK_ANGLE_MAX_INJ;}
+          break;
+        //3 cylinders
+        case 3:
+          injector2StartAngle = (configPage1.inj2Ang + channel2InjDegrees - ( PWdivTimerPerDegree ));
+          if(injector2StartAngle > CRANK_ANGLE_MAX_INJ) {injector2StartAngle -= CRANK_ANGLE_MAX_INJ;}
+          if(injector2StartAngle < 0) {injector2StartAngle += CRANK_ANGLE_MAX_INJ;}
+
+          injector3StartAngle = (configPage1.inj3Ang + channel3InjDegrees - ( PWdivTimerPerDegree ));
+          if(injector3StartAngle > CRANK_ANGLE_MAX_INJ) {injector3StartAngle -= CRANK_ANGLE_MAX_INJ;}
+          if(injector3StartAngle < 0) {injector3StartAngle += CRANK_ANGLE_MAX_INJ;}
+          break;
+        //4 cylinders
+        case 4:
+          injector2StartAngle = (configPage1.inj2Ang + channel2InjDegrees - ( PWdivTimerPerDegree ));
+          if(injector2StartAngle > CRANK_ANGLE_MAX_INJ) {injector2StartAngle -= CRANK_ANGLE_MAX_INJ;}
+          if(injector2StartAngle < 0) {injector2StartAngle += CRANK_ANGLE_MAX_INJ;}
+
+          if(configPage1.injLayout == INJ_SEQUENTIAL)
+          {
+            injector3StartAngle = (configPage1.inj3Ang + channel3InjDegrees - ( PWdivTimerPerDegree ));
+            if(injector3StartAngle > CRANK_ANGLE_MAX_INJ) {injector3StartAngle -= CRANK_ANGLE_MAX_INJ;}
+            if(injector3StartAngle < 0) {injector3StartAngle += CRANK_ANGLE_MAX_INJ;}
+
+            injector4StartAngle = (configPage1.inj4Ang + channel4InjDegrees - ( PWdivTimerPerDegree ));
+            if(injector4StartAngle > CRANK_ANGLE_MAX_INJ) {injector4StartAngle -= CRANK_ANGLE_MAX_INJ;}
+            if(injector4StartAngle < 0) {injector4StartAngle += CRANK_ANGLE_MAX_INJ;}
+
+            if(configPage3.fuelTrimEnabled)
+            {
+              unsigned long pw1percent = 100 + (byte)get3DTableValue(&trim1Table, currentStatus.MAP, currentStatus.RPM) - OFFSET_FUELTRIM;
+              unsigned long pw2percent = 100 + (byte)get3DTableValue(&trim2Table, currentStatus.MAP, currentStatus.RPM) - OFFSET_FUELTRIM;
+              unsigned long pw3percent = 100 + (byte)get3DTableValue(&trim3Table, currentStatus.MAP, currentStatus.RPM) - OFFSET_FUELTRIM;
+              unsigned long pw4percent = 100 + (byte)get3DTableValue(&trim4Table, currentStatus.MAP, currentStatus.RPM) - OFFSET_FUELTRIM;
+
+              if (pw1percent != 100) { currentStatus.PW1 = (pw1percent * currentStatus.PW1) / 100; }
+              if (pw2percent != 100) { currentStatus.PW2 = (pw2percent * currentStatus.PW2) / 100; }
+              if (pw3percent != 100) { currentStatus.PW3 = (pw3percent * currentStatus.PW3) / 100; }
+              if (pw4percent != 100) { currentStatus.PW4 = (pw4percent * currentStatus.PW4) / 100; }
+            }
+          }
+          break;
+        //5 cylinders
+        case 5:
+          injector2StartAngle = (configPage1.inj2Ang + channel2InjDegrees - ( PWdivTimerPerDegree ));
+          if(injector2StartAngle > CRANK_ANGLE_MAX_INJ) {injector2StartAngle -= CRANK_ANGLE_MAX_INJ;}
+          injector3StartAngle = (configPage1.inj3Ang + channel3InjDegrees - ( PWdivTimerPerDegree ));
+          if(injector3StartAngle > CRANK_ANGLE_MAX_INJ) {injector3StartAngle -= CRANK_ANGLE_MAX_INJ;}
+          injector4StartAngle = (configPage1.inj4Ang + channel4InjDegrees - ( PWdivTimerPerDegree ));
+          if(injector4StartAngle > CRANK_ANGLE_MAX_INJ) {injector4StartAngle -= CRANK_ANGLE_MAX_INJ;}
+          injector5StartAngle = (configPage1.inj1Ang + channel5InjDegrees - ( PWdivTimerPerDegree ));
+          if(injector5StartAngle > CRANK_ANGLE_MAX_INJ) {injector5StartAngle -= CRANK_ANGLE_MAX_INJ;}
+          break;
+        //6 cylinders
+        case 6:
+          injector2StartAngle = (configPage1.inj2Ang + channel2InjDegrees - ( PWdivTimerPerDegree ));
+          if(injector2StartAngle > CRANK_ANGLE_MAX_INJ) {injector2StartAngle -= CRANK_ANGLE_MAX_INJ;}
+          injector3StartAngle = (configPage1.inj3Ang + channel3InjDegrees - ( PWdivTimerPerDegree ));
+          if(injector3StartAngle > CRANK_ANGLE_MAX_INJ) {injector3StartAngle -= CRANK_ANGLE_MAX_INJ;}
+          break;
+        //8 cylinders
+        case 8:
+          injector2StartAngle = (configPage1.inj2Ang + channel2InjDegrees - ( PWdivTimerPerDegree ));
+          if(injector2StartAngle > CRANK_ANGLE_MAX_INJ) {injector2StartAngle -= CRANK_ANGLE_MAX_INJ;}
+          injector3StartAngle = (configPage1.inj3Ang + channel3InjDegrees - ( PWdivTimerPerDegree ));
+          if(injector3StartAngle > CRANK_ANGLE_MAX_INJ) {injector3StartAngle -= CRANK_ANGLE_MAX_INJ;}
+          injector4StartAngle = (configPage1.inj4Ang + channel4InjDegrees - ( PWdivTimerPerDegree ));
+          if(injector4StartAngle > CRANK_ANGLE_MAX_INJ) {injector4StartAngle -= CRANK_ANGLE_MAX_INJ;}
+          break;
+        //Will hit the default case on 1 cylinder or >8 cylinders. Do nothing in these cases
+        default:
+          break;
+      }
+
+      //***********************************************************************************************
+      //| BEGIN IGNITION CALCULATIONS
+      BIT_CLEAR(currentStatus.spark, BIT_SPARK_HRDLIM);
+      if (currentStatus.RPM > ((unsigned int)(configPage2.HardRevLim) * 100) ) { BIT_SET(currentStatus.spark, BIT_SPARK_HRDLIM); } //Hardcut RPM limit
+
+
+      //Set dwell
+       //Dwell is stored as ms * 10. ie Dwell of 4.3ms would be 43 in configPage2. This number therefore needs to be multiplied by 100 to get dwell in uS
+      if ( BIT_CHECK(currentStatus.engine, BIT_ENGINE_CRANK) ) { currentStatus.dwell =  (configPage2.dwellCrank * 100); }
+      else { currentStatus.dwell =  (configPage2.dwellRun * 100); }
+      currentStatus.dwell = correctionsDwell(currentStatus.dwell);
+
+      int dwellAngle = uSToDegrees(currentStatus.dwell); //Convert the dwell time to dwell angle based on the current engine speed
+
+      //Calculate start angle for each channel
+      //1 cylinder (Everyone gets this)
+      ignition1EndAngle = CRANK_ANGLE_MAX_IGN - currentStatus.advance;
+      ignition1StartAngle = ignition1EndAngle - dwellAngle; // 360 - desired advance angle - number of degrees the dwell will take
+      if(ignition1StartAngle < 0) {ignition1StartAngle += CRANK_ANGLE_MAX_IGN;}
+
+      //This test for more cylinders and do the same thing
+      switch (configPage1.nCylinders)
+      {
+        //2 cylinders
+        case 2:
+          ignition2EndAngle = channel2IgnDegrees + CRANK_ANGLE_MAX_IGN - currentStatus.advance;
+          ignition2StartAngle = ignition2EndAngle - dwellAngle;
+          if(ignition2StartAngle > CRANK_ANGLE_MAX_IGN) {ignition2StartAngle -= CRANK_ANGLE_MAX_IGN;}
+          break;
+        //3 cylinders
+        case 3:
+          ignition2EndAngle = channel2IgnDegrees + CRANK_ANGLE_MAX_IGN - currentStatus.advance;
+          ignition2StartAngle = ignition2EndAngle - dwellAngle;
+          if(ignition2StartAngle > CRANK_ANGLE_MAX_IGN) {ignition2StartAngle -= CRANK_ANGLE_MAX_IGN;}
+          ignition3EndAngle = channel3IgnDegrees + CRANK_ANGLE_MAX_IGN - currentStatus.advance;
+          ignition3StartAngle = channel3IgnDegrees + 360 - currentStatus.advance - dwellAngle;
+          if(ignition3StartAngle > CRANK_ANGLE_MAX_IGN) {ignition3StartAngle -= CRANK_ANGLE_MAX_IGN;}
+          break;
+        //4 cylinders
+        case 4:
+          ignition2EndAngle = channel2IgnDegrees + CRANK_ANGLE_MAX_IGN - currentStatus.advance;
+          ignition2StartAngle = ignition2EndAngle - dwellAngle;
+          if(ignition2StartAngle > CRANK_ANGLE_MAX_IGN) {ignition2StartAngle -= CRANK_ANGLE_MAX_IGN;}
+          if(ignition2StartAngle < 0) {ignition2StartAngle += CRANK_ANGLE_MAX_IGN;}
+
+          if(configPage2.sparkMode == IGN_MODE_SEQUENTIAL)
+          {
+            ignition3EndAngle = channel3IgnDegrees + CRANK_ANGLE_MAX_IGN - currentStatus.advance;
+            ignition3StartAngle = ignition3EndAngle - dwellAngle;
+            if(ignition3StartAngle > CRANK_ANGLE_MAX_IGN) {ignition3StartAngle -= CRANK_ANGLE_MAX_IGN;}
+
+            ignition4EndAngle = channel4IgnDegrees + CRANK_ANGLE_MAX_IGN - currentStatus.advance;
+            ignition4StartAngle = ignition4EndAngle - dwellAngle;
+            if(ignition4StartAngle > CRANK_ANGLE_MAX_IGN) {ignition4StartAngle -= CRANK_ANGLE_MAX_IGN;}
+          }
+          else if(configPage2.sparkMode == IGN_MODE_ROTARY)
+          {
+            if(configPage11.rotaryType == ROTARY_IGN_FC)
+            {
+              byte splitDegrees = 0;
+              if (configPage1.algorithm == LOAD_SOURCE_MAP) { splitDegrees = table2D_getValue(&rotarySplitTable, currentStatus.MAP/2); }
+              else { splitDegrees = table2D_getValue(&rotarySplitTable, currentStatus.TPS/2); }
+
+              //The trailing angles are set relative to the leading ones
+              ignition3EndAngle = ignition1EndAngle + splitDegrees;
+              ignition3StartAngle = ignition3EndAngle - dwellAngle;
+              if(ignition3StartAngle > CRANK_ANGLE_MAX_IGN) {ignition3StartAngle -= CRANK_ANGLE_MAX_IGN;}
+              if(ignition3StartAngle < 0) {ignition3StartAngle += CRANK_ANGLE_MAX_IGN;}
+
+              ignition4EndAngle = ignition2EndAngle + splitDegrees;
+              ignition4StartAngle = ignition4EndAngle - dwellAngle;
+              if(ignition4StartAngle > CRANK_ANGLE_MAX_IGN) {ignition4StartAngle -= CRANK_ANGLE_MAX_IGN;}
+              if(ignition4StartAngle < 0) {ignition4StartAngle += CRANK_ANGLE_MAX_IGN;}
+            }
+          }
+          break;
+        //5 cylinders
+        case 5:
+          ignition2EndAngle = channel2IgnDegrees + CRANK_ANGLE_MAX_IGN - currentStatus.advance;
+          ignition2StartAngle = ignition2EndAngle - dwellAngle;
+          if(ignition2StartAngle > CRANK_ANGLE_MAX_IGN) {ignition2StartAngle -= CRANK_ANGLE_MAX_IGN;}
+          if(ignition2StartAngle < 0) {ignition2StartAngle += CRANK_ANGLE_MAX_IGN;}
+
+          ignition3EndAngle = channel3IgnDegrees + CRANK_ANGLE_MAX_IGN - currentStatus.advance;
+          ignition3StartAngle = ignition3EndAngle - dwellAngle;
+          if(ignition3StartAngle > CRANK_ANGLE_MAX_IGN) {ignition3StartAngle -= CRANK_ANGLE_MAX_IGN;}
+
+          ignition4EndAngle = channel4IgnDegrees + CRANK_ANGLE_MAX_IGN - currentStatus.advance;
+          ignition4StartAngle = ignition4EndAngle - dwellAngle;
+          if(ignition4StartAngle > CRANK_ANGLE_MAX_IGN) {ignition4StartAngle -= CRANK_ANGLE_MAX_IGN;}
+
+          ignition5StartAngle = channel5IgnDegrees + CRANK_ANGLE_MAX - currentStatus.advance - dwellAngle;
+          if(ignition5StartAngle > CRANK_ANGLE_MAX_IGN) {ignition5StartAngle -= CRANK_ANGLE_MAX_IGN;}
+
+          break;
+        //6 cylinders
+        case 6:
+          ignition2EndAngle = channel2IgnDegrees + CRANK_ANGLE_MAX_IGN - currentStatus.advance;
+          ignition2StartAngle = ignition2EndAngle - dwellAngle;
+          if(ignition2StartAngle > CRANK_ANGLE_MAX_IGN) {ignition2StartAngle -= CRANK_ANGLE_MAX_IGN;}
+
+          ignition3EndAngle = channel3IgnDegrees + CRANK_ANGLE_MAX_IGN - currentStatus.advance;
+          ignition3StartAngle = ignition3EndAngle - dwellAngle;
+          if(ignition3StartAngle > CRANK_ANGLE_MAX_IGN) {ignition3StartAngle -= CRANK_ANGLE_MAX_IGN;}
+          break;
+        //8 cylinders
+        case 8:
+          ignition2EndAngle = channel2IgnDegrees + CRANK_ANGLE_MAX_IGN - currentStatus.advance;
+          ignition2StartAngle = ignition2EndAngle - dwellAngle;
+          if(ignition2StartAngle > CRANK_ANGLE_MAX_IGN) {ignition2StartAngle -= CRANK_ANGLE_MAX_IGN;}
+
+          ignition3EndAngle = channel3IgnDegrees + CRANK_ANGLE_MAX_IGN - currentStatus.advance;
+          ignition3StartAngle = ignition3EndAngle - dwellAngle;
+          if(ignition3StartAngle > CRANK_ANGLE_MAX_IGN) {ignition3StartAngle -= CRANK_ANGLE_MAX_IGN;}
+
+          ignition4EndAngle = channel4IgnDegrees + CRANK_ANGLE_MAX_IGN - currentStatus.advance;
+          ignition4StartAngle = ignition4EndAngle - dwellAngle;
+          if(ignition4StartAngle > CRANK_ANGLE_MAX_IGN) {ignition4StartAngle -= CRANK_ANGLE_MAX_IGN;}
+          break;
+
+        //Will hit the default case on 1 cylinder or >8 cylinders. Do nothing in these cases
+        default:
+          break;
+      }
+      //If ignition timing is being tracked per tooth, perform the calcs to get the end teeth
+      //This only needs to be run if the advance figure has changed, otherwise the end teeth will still be the same
+      if( (configPage1.perToothIgn == true) && (lastAdvance != currentStatus.advance) ) { triggerSetEndTeeth(); }
+
+      //***********************************************************************************************
+      //| BEGIN FUEL SCHEDULES
+      //Finally calculate the time (uS) until we reach the firing angles and set the schedules
+      //We only need to set the shcedule if we're BEFORE the open angle
+      //This may potentially be called a number of times as we get closer and closer to the opening time
+
+      //Determine the current crank angle
+      int crankAngle = getCrankAngle(timePerDegree);
+      if (crankAngle > CRANK_ANGLE_MAX_INJ ) { crankAngle -= 360; }
+
+      if (fuelOn && currentStatus.PW1 > 0 && !BIT_CHECK(currentStatus.squirt, BIT_SQUIRT_BOOSTCUT))
+      {
+        if ( (injector1StartAngle <= crankAngle) && (fuelSchedule1.Status == RUNNING) ) { injector1StartAngle += CRANK_ANGLE_MAX_INJ; }
+        if (injector1StartAngle > crankAngle)
+        {
+          setFuelSchedule1(
+                    ((unsigned long)(injector1StartAngle - crankAngle) * (unsigned long)timePerDegree),
+                    (unsigned long)currentStatus.PW1
+                    );
+        }
+
+        /*-----------------------------------------------------------------------------------------
+        | A Note on tempCrankAngle and tempStartAngle:
+        |   The use of tempCrankAngle/tempStartAngle is described below. It is then used in the same way for channels 2, 3 and 4 on both injectors and ignition
+        |   Essentially, these 2 variables are used to realign the current crank angle and the desired start angle around 0 degrees for the given cylinder/output
+        |   Eg: If cylinder 2 TDC is 180 degrees after cylinder 1 (Eg a standard 4 cylidner engine), then tempCrankAngle is 180* less than the current crank angle and
+        |       tempStartAngle is the desired open time less 180*. Thus the cylinder is being treated relative to its own TDC, regardless of its offset
+        |
+        |   This is done to avoid problems with very short of very long times until tempStartAngle.
+        |   This will very likely need to be rewritten when sequential is enabled
+        |------------------------------------------------------------------------------------------
+        */
+        if(channel2InjEnabled)
+        {
+          tempCrankAngle = crankAngle - channel2InjDegrees;
+          if( tempCrankAngle < 0) { tempCrankAngle += CRANK_ANGLE_MAX_INJ; }
+          tempStartAngle = injector2StartAngle - channel2InjDegrees;
+          if ( tempStartAngle < 0) { tempStartAngle += CRANK_ANGLE_MAX_INJ; }
+          if ( (tempStartAngle <= tempCrankAngle) && (fuelSchedule2.Status == RUNNING) ) { tempStartAngle += CRANK_ANGLE_MAX_INJ; }
+          if ( tempStartAngle > tempCrankAngle )
+          {
+            setFuelSchedule2(
+                      ((unsigned long)(tempStartAngle - tempCrankAngle) * (unsigned long)timePerDegree),
+                      (unsigned long)currentStatus.PW2
+                      );
+          }
+        }
+
+        if(channel3InjEnabled)
+        {
+          tempCrankAngle = crankAngle - channel3InjDegrees;
+          if( tempCrankAngle < 0) { tempCrankAngle += CRANK_ANGLE_MAX_INJ; }
+          tempStartAngle = injector3StartAngle - channel3InjDegrees;
+          if ( tempStartAngle < 0) { tempStartAngle += CRANK_ANGLE_MAX_INJ; }
+          if ( (tempStartAngle <= tempCrankAngle) && (fuelSchedule3.Status == RUNNING) ) { tempStartAngle += CRANK_ANGLE_MAX_INJ; }
+          if ( tempStartAngle > tempCrankAngle )
+          {
+            setFuelSchedule3(
+                      ((unsigned long)(tempStartAngle - tempCrankAngle) * (unsigned long)timePerDegree),
+                      (unsigned long)currentStatus.PW3
+                      );
+          }
+        }
+
+        if(channel4InjEnabled)
+        {
+          tempCrankAngle = crankAngle - channel4InjDegrees;
+          if( tempCrankAngle < 0) { tempCrankAngle += CRANK_ANGLE_MAX_INJ; }
+          tempStartAngle = injector4StartAngle - channel4InjDegrees;
+          if ( tempStartAngle < 0) { tempStartAngle += CRANK_ANGLE_MAX_INJ; }
+          if ( (tempStartAngle <= tempCrankAngle) && (fuelSchedule4.Status == RUNNING) ) { tempStartAngle += CRANK_ANGLE_MAX_INJ; }
+          if ( tempStartAngle > tempCrankAngle )
+          {
+            setFuelSchedule4(
+                      ((unsigned long)(tempStartAngle - tempCrankAngle) * (unsigned long)timePerDegree),
+                      (unsigned long)currentStatus.PW4
+                      );
+          }
+        }
+
+        if(channel5InjEnabled)
+        {
+          tempCrankAngle = crankAngle - channel5InjDegrees;
+          if( tempCrankAngle < 0) { tempCrankAngle += CRANK_ANGLE_MAX_INJ; }
+          tempStartAngle = injector5StartAngle - channel5InjDegrees;
+          if ( tempStartAngle < 0) { tempStartAngle += CRANK_ANGLE_MAX_INJ; }
+          if (tempStartAngle <= tempCrankAngle && fuelSchedule5.schedulesSet == 0) { tempStartAngle += CRANK_ANGLE_MAX_INJ; }
+          if ( tempStartAngle > tempCrankAngle )
+          {
+            //Note the hacky use of fuel schedule 3 below
+            /*
+            setFuelSchedule3(openInjector3and5,
+                      ((unsigned long)(tempStartAngle - tempCrankAngle) * (unsigned long)timePerDegree),
+                      (unsigned long)currentStatus.PW1,
+                      closeInjector3and5
+                    );*/
+            setFuelSchedule3(
+                      ((unsigned long)(tempStartAngle - tempCrankAngle) * (unsigned long)timePerDegree),
+                      (unsigned long)currentStatus.PW1
+                      );
+          }
+        }
+      }
+      //***********************************************************************************************
+      //| BEGIN IGNITION SCHEDULES
+      //Likewise for the ignition
+
+      //fixedCrankingOverride is used to extend the dwell during cranking so that the decoder can trigger the spark upon seeing a certain tooth. Currently only available on the basic distributor and 4g63 decoders.
+      if ( configPage2.ignCranklock && BIT_CHECK(currentStatus.engine, BIT_ENGINE_CRANK)) { fixedCrankingOverride = currentStatus.dwell * 3; }
+      else { fixedCrankingOverride = 0; }
+
+      //Perform an initial check to see if the ignition is turned on (Ignition only turns on after a preset number of cranking revolutions and:
+      //Check for hard cut rev limit (If we're above the hardcut limit, we simply don't set a spark schedule)
+      if(ignitionOn && !currentStatus.launchingHard && !BIT_CHECK(currentStatus.spark, BIT_SPARK_BOOSTCUT) && !BIT_CHECK(currentStatus.spark, BIT_SPARK_HRDLIM) && !currentStatus.flatShiftingHard)
+      {
+
+        //Refresh the current crank angle info
+        //ignition1StartAngle = 335;
+        crankAngle = getCrankAngle(timePerDegree); //Refresh with the latest crank angle
+        if (crankAngle > CRANK_ANGLE_MAX_IGN ) { crankAngle -= 360; }
+
+        if (ignition1StartAngle > crankAngle)
+        {
+            /*
+            long some_time = ((unsigned long)(ignition1StartAngle - crankAngle) * (unsigned long)timePerDegree);
+            long newRPM = (long)(some_time * currentStatus.rpmDOT) / 1000000L;
+            newRPM = currentStatus.RPM + (newRPM/2);
+            unsigned long timePerDegree_1 = ldiv( 166666L, newRPM).quot;
+            unsigned long timeout = (unsigned long)(ignition1StartAngle - crankAngle) * 282UL;
+            */
+            setIgnitionSchedule1(ign1StartFunction,
+                      //((unsigned long)(ignition1StartAngle - crankAngle) * (unsigned long)timePerDegree),
+                      degreesToUS((ignition1StartAngle - crankAngle)),
+                      currentStatus.dwell + fixedCrankingOverride, //((unsigned long)((unsigned long)currentStatus.dwell* currentStatus.RPM) / newRPM) + fixedCrankingOverride,
+                      ign1EndFunction
+                      );
+        }
+
+        tempCrankAngle = crankAngle - channel2IgnDegrees;
+        if( tempCrankAngle < 0) { tempCrankAngle += CRANK_ANGLE_MAX_IGN; }
+        tempStartAngle = ignition2StartAngle - channel2IgnDegrees;
+        if ( tempStartAngle < 0) { tempStartAngle += CRANK_ANGLE_MAX_IGN; }
+        {
+            unsigned long ignition2StartTime = 0;
+            if(tempStartAngle > tempCrankAngle) { ignition2StartTime = degreesToUS((tempStartAngle - tempCrankAngle)); }
+            //else if (tempStartAngle < tempCrankAngle) { ignition2StartTime = ((long)(360 - tempCrankAngle + tempStartAngle) * (long)timePerDegree); }
+            else { ignition2StartTime = 0; }
+
+            if(ignition2StartTime > 0) {
+            setIgnitionSchedule2(ign2StartFunction,
+                      ignition2StartTime,
+                      currentStatus.dwell + fixedCrankingOverride,
+                      ign2EndFunction
+                      );
+            }
+        }
+
+        tempCrankAngle = crankAngle - channel3IgnDegrees;
+        if( tempCrankAngle < 0) { tempCrankAngle += CRANK_ANGLE_MAX_IGN; }
+        tempStartAngle = ignition3StartAngle - channel3IgnDegrees;
+        if ( tempStartAngle < 0) { tempStartAngle += CRANK_ANGLE_MAX_IGN; }
+        //if (tempStartAngle > tempCrankAngle)
+        {
+            long ignition3StartTime = 0;
+            if(tempStartAngle > tempCrankAngle) { ignition3StartTime = degreesToUS((tempStartAngle - tempCrankAngle)); }
+            //else if (tempStartAngle < tempCrankAngle) { ignition4StartTime = ((long)(360 - tempCrankAngle + tempStartAngle) * (long)timePerDegree); }
+            else { ignition3StartTime = 0; }
+
+            if(ignition3StartTime > 0) {
+            setIgnitionSchedule3(ign3StartFunction,
+                      ignition3StartTime,
+                      currentStatus.dwell + fixedCrankingOverride,
+                      ign3EndFunction
+                      );
+            }
+        }
+
+        tempCrankAngle = crankAngle - channel4IgnDegrees;
+        if( tempCrankAngle < 0) { tempCrankAngle += CRANK_ANGLE_MAX_IGN; }
+        tempStartAngle = ignition4StartAngle - channel4IgnDegrees;
+        if ( tempStartAngle < 0) { tempStartAngle += CRANK_ANGLE_MAX_IGN; }
+        //if (tempStartAngle > tempCrankAngle)
+        {
+
+            long ignition4StartTime = 0;
+            if(tempStartAngle > tempCrankAngle) { ignition4StartTime = degreesToUS((tempStartAngle - tempCrankAngle)); }
+            //else if (tempStartAngle < tempCrankAngle) { ignition4StartTime = ((long)(360 - tempCrankAngle + tempStartAngle) * (long)timePerDegree); }
+            else { ignition4StartTime = 0; }
+
+            if(ignition4StartTime > 0) {
+            setIgnitionSchedule4(ign4StartFunction,
+                      ignition4StartTime,
+                      currentStatus.dwell + fixedCrankingOverride,
+                      ign4EndFunction
+                      );
+            }
+        }
+
+        tempCrankAngle = crankAngle - channel5IgnDegrees;
+        if( tempCrankAngle < 0) { tempCrankAngle += CRANK_ANGLE_MAX_IGN; }
+        tempStartAngle = ignition5StartAngle - channel5IgnDegrees;
+        if ( tempStartAngle < 0) { tempStartAngle += CRANK_ANGLE_MAX_IGN; }
+        //if (tempStartAngle > tempCrankAngle)
+        {
+
+            long ignition5StartTime = 0;
+            if(tempStartAngle > tempCrankAngle) { ignition5StartTime = degreesToUS((tempStartAngle - tempCrankAngle)); }
+            //else if (tempStartAngle < tempCrankAngle) { ignition4StartTime = ((long)(360 - tempCrankAngle + tempStartAngle) * (long)timePerDegree); }
+            else { ignition5StartTime = 0; }
+
+            if(ignition5StartTime > 0) {
+            setIgnitionSchedule5(ign5StartFunction,
+                      ignition5StartTime,
+                      currentStatus.dwell + fixedCrankingOverride,
+                      ign5EndFunction
+                      );
+            }
+        }
+      } //Ignition schedules on
+    } //Has sync and RPM
+} //loop()